--- conflicted
+++ resolved
@@ -1,6 +1,5 @@
 # Unreleased
 
-<<<<<<< HEAD
 ### Incomplete
 
 These TODOs will be resolved before a full release. ([GitHub project](https://github.com/TypeStrong/typedoc/projects/11))
@@ -68,7 +67,7 @@
 -   @fb55
 -   @futurGH
 -   @Shane4368
-=======
+
 ## v0.22.16 (2022-05-30)
 
 ### Features
@@ -87,7 +86,6 @@
 
 -   @ejuda
 -   @Zamiell
->>>>>>> a4945d39
 
 ## v0.22.15 (2022-04-10)
 
