# Unreleased

<<<<<<< HEAD
### Breaking Changes

-   Node 12 is no longer officially supported as it has gone end of life as of 2022-04-30. It might still work, but may stop working at any time.
-   Dropped support for TypeScript before 4.6.
-   `{@link}` tags in comments will now be resolved as declaration references similar to TSDoc's declaration references.
    For most cases, this will just work. See [the documentation](https://typedoc.org/guides/link-resolution/) for details on how link resolution works.
-   TypeDoc will now produce warnings for bracketed links (`[[ target ]]`). Use `{@link target}` instead. The `{@link}` syntax will be recognized by [TypeScript 4.3](https://www.typescriptlang.org/docs/handbook/release-notes/typescript-4-3.html#editor-support-for-link-tags) and later and used to provide better intellisense. TypeDoc version 0.24.0 will remove support for `[[ target ]]` style links.
-   `extends` in typedoc.json is now resolved using NodeJS module resolution, so a local path must begin with `./`.
-   In the JSON output for `DeclarationReflection`s, `getSignature` is no longer a one-tuple.
-   In the JSON output for `DeclarationReflection`s, `setSignature` is no longer a one-tuple.
-   In the JSON output for `DeclarationReflection`s, `typeParameter` has been renamed to `typeParameters`
-   The `searchGroupBoosts` option must now be given the rendered group name rather than reflection kind names, and can be given custom group names.
-   `@inheritDoc` now follows the behavior specified by TSDoc when copying comments with a reference.
-   The `gaSite` option has been removed since Google Analytics now infers the site automatically, updated Google Analytics script to latest version, #1846.
-   Comments on export declarations will only overrides comments for references and namespaces, #1901.
-   The deprecated `listInvalidSymbolLinks` option has been removed. Use `validation.invalidLink` instead.
-   The deprecated `true` and `false` values have been removed from `--emit`, to migrate replace `true` with `"both"` and `false` with `"docs"` (the default).
-   Links are no longer be resolved against a global list of all symbols. See [the documentation](https://typedoc.org/guides/link-resolution/) for details on link resolution.
-   The `validation.invalidLink` option is now on by default.
-   `reflection.decorates`, `reflection.decorators`, and their corresponding interfaces have been removed as no code in TypeDoc used them.
-   The shape of the `Comment` class has changed significantly to support multiple tag kinds.
-   Listeners to `Converter.EVENT_CREATE_TYPE_PARAMETER` and `Converter.EVENT_CREATE_DECLARATION` will now never be passed a `ts.Node` as their third argument.
-   Constant variables which are interpreted as functions will no longer have the `ReflectionFlag.Const` flag set.
-   `reflection.defaultValue` is no longer set for enum members. The same information is available on `reflection.type` with more precision.
-   Removed deprecated `removeReaderByName`, `addDeclarations` and `removeDeclarationByName` methods on `Options`.
-   Removed `ProjectReflection.directory`, it was unused by TypeDoc and not properly tested.
-   Removed `ProjectReflection.files`, this was an internal cache that should not have been exposed, and shouldn't have existed in the first place, since removing it made TypeDoc faster.
-   Removed `ReflectionGroup.kind` since groups can now be created with the `@group` tag.
-   Removed `ReflectionKind.Event`, the `@event` tag is now an alias for `@group Events`. Note: This changes the value of `ReflectionKind.Reference` from `16777216` to `8388608`.
-   Themes are now set on the document element rather than on body, #1706.

### Features

-   TypeDoc now supports the `@group` tag to group reflections in a page. If no `@group` tag is specified, reflections will be grouped according to their kind, #1652.
-   TypeDoc will now search for `typedoc.js(on)` in the `.config` folder in the current working directory.
-   Entry point strategies `Resolve` and `Expand` may now specify globs, #1926.
-   `typedoc.json` now supports comments like `tsconfig.json`.
-   TypeDoc will now read the `blockTags`, `inlineTags`, and `modifierTags` out of `tsdoc.json` in the same directory as `tsconfig.json` if it exists.
    It is recommended to add `"extends": ["typedoc/tsdoc.json"]`, which defines TypeDoc specific tags to your `tsdoc.json` if you create one.
-   If an exported symbol has multiple declarations, TypeDoc will now check all appropriate declarations for comments, and warn if more than one declaration contains a comment, #1855.
-   Improved support for JSDoc style `@example` tags. If the tag content does not include a code block, TypeDoc now follows VSCode's behavior of treating the entire block as a code block, #135.
-   TypeDoc will now render members marked with `@deprecated` with a line through their name, #1381.
-   Added new `commentStyle` option which can be used to control what comments TypeDoc will parse.

    | Value | Behavior                               |
    | ----- | -------------------------------------- |
    | JSDoc | Use block comments starting with `/**` |
    | Block | Use all block comments                 |
    | Line  | Use `//` comments                      |
    | All   | Use both block and line comments       |

-   TypeDoc will now warn if part of a comment will be overwritten due to use of `@inheritDoc` instead of silently dropping part of the comment.
-   Added support for inline `@inheritDoc` tags, #1480.
-   It is now possible to link directly to a specific overload, #1326.
-   The JSON output will now include URLs to the file on the remote repository if possible.
-   Added a new `visibilityFilters` option which controls the available filters on a page.
-   TypeDoc will now try to place block elements on a new line in HTML output, resulting in less overwhelming diffs when rebuilding docs, #1923.
-   Added `blockTags`, `inlineTags`, `modifierTags` to control which tags TypeDoc will allow when parsing comments.
    If a tag not in in one of these options is encountered, TypeDoc will produce a warning and use context clues to determine how to parse the tag.

### Bug Fixes

-   Fixed off by one error in warnings for types referenced but not included in the documentation.
-   TypeDoc will no longer render a `Type Parameters` heading if there are no type parameters in some cases.
-   Improved source location detection for constructors.
-   Improved comment discovery on destructured exported functions, #1770.
-   Links which refer to members within a reference reflection will now correctly resolve to the referenced reflection's member, #1770.
-   Correctly detect optional parameters in JavaScript projects using JSDoc, #1804.
-   Fixed identical anchor links for reflections with the same name, #1845.
-   TypeDoc will now automatically inherit documentation from classes `implements` by other interfaces/classes.
-   Fixed `@inheritDoc` on accessors, #1927.
-   JS exports defined as `exports.foo = ...` will now be converted as variables rather than properties.
-   The `excludeNotDocumented` option will no longer hide a module if it has a documentation comment, #1948.
-   Prevent `--excludeNotDocumented` from hiding properties of type literals (`a` in `function fn(p: { a: string })`), #1752.
-   Allow `cts` and `mts` extensions in packages resolution mode, #1952.
-   Corrected schema generation for https://typedoc.org/schema.json

### Thanks!

-   @aqumus
-   @fb55
-   @futurGH
-   @Shane4368
=======
## v0.22.18 (2022-06-25)

### Features

-   Relaxed restrictions on `@enum` style enums to also permit non-literal strings and numbers, #1956.

### Bug Fixes

-   `searchGroupBoosts` was only computing the boost for the first reflection in a group, #1958.

### Thanks!

-   @shmax
-   @Zamiell
>>>>>>> 80fa8232

## v0.22.17 (2022-06-01)

### Features

-   Added support for documenting a module's global declarations as its exports if it contains no real exports.

### Bug Fixes

-   Restore support for TS 4.0 through 4.5, #1945.

## v0.22.16 (2022-05-30)

### Features

-   Added support for TypeScript 4.7, #1935.
-   Support enum-like objects with numeric literal values tagged with `@enum`, #1918.
-   Enum member reflections will now have their `type` set to either a `LiteralType` with a string or numeric value or an `IntrinsicType` with type `number`, #1942.
    Using `defaultValue` on `EnumMember` reflections is now deprecated, and will be broken in 0.23.

### Bug Fixes

-   Fixed invalid type output in some uncommon edge cases, TypeDoc also now renders fewer superfluous parenthesis when creating types.
-   TypeDoc is now more consistent about ordering with `enum-value-ascending` or `enum-value-descending` sort strategies in mixed string/number enums.

### Thanks!

-   @ejuda
-   @Zamiell

## v0.22.15 (2022-04-10)

### Features

-   Classes which are `abstract` and enums which are `const` will now be indicated in their rendered documentation, #1874.
-   Added a new option `compilerOptions`, which can be used to override compiler options read from `tsconfig.json`, #1891.
-   Added new render hooks: `content.begin`, `content.end`, `navigation.begin`, `navigation.end`

### Bug Fixes

-   TypeDoc will now warn if a project name/version cannot be inferred from a package.json file rather than using `undefined`, #1907.

### Thanks!

-   @ejuda
-   @matteobruni
-   @schlusslicht

## v0.22.14 (2022-04-07)

### Bug Fixes

-   Fixed missing comments on `@enum` style enum members defined in declaration files, #1880.
-   Fixed `--validation.notDocumented` warnings for functions/methods/type aliases, #1895, #1898.
-   Search results will no longer include random items when the search bar is empty, #1881.
-   Comments on overloaded constructors will now be detected in the same way that overloaded functions/methods are.
-   Fixed `removeReflection` not completely removing reflections from the project, #1898.
-   Fixed `@hidden` / `@ignore` / `@exclude` comments on default exports with no associated variable, #1903.
-   `makeRecursiveVisitor` will now correctly call the `intersection` callback, #1910.

### Thanks!

-   @nlepage
-   @ychan167

## v0.22.13 (2022-03-06)

### Features

-   Add support for TypeScript 4.6, #1877.
-   Support copying `@param` comments for nested members that target union and intersection types, #1876.

### Bug Fixes

-   Fixed validation for `--requiredToBeDocumented` option, #1872.
-   Fixed missing `this` parameters in documentation for some functions, #1875.

## v0.22.12 (2022-02-20)

### Features

-   Added `--validation.notDocumented` option to warn on items that are not documented, #1817.

### Bug Fixes

-   Fixed `const` variables not properly marked as `const`, #1866.

### Thanks!

-   @albyrock87
-   @Nokel81

## v0.22.11 (2022-01-18)

### Features

-   Added new `cname` option for GitHub Pages custom domain support, #1803.
-   `ReferenceType`s which reference an external symbol will now include `qualifiedName` and `package` in their serialized JSON.
-   Added clickable anchor link for member titles, #1842.

### Bug Fixes

-   Fixed line height of `h1` and `h2` elements being too low, #1796.
-   Code blocks in the light theme will no longer have the same background as the rest of the page, #1836.
-   Symbol names passed to `addUnknownSymbolResolver` will now be correctly given the qualified name to the symbol being referenced, #1832.
-   The search index will now be written as JSON, reducing load times for large projects, #1825.

### Thanks!

-   @adeniszczyc
-   @dragomirtitian
-   @matteobruni
-   @srmagura
-   @stefanobaghino-da

## v0.22.10 (2021-11-25)

### Features

-   Added support for TypeScript 4.5, #1798.

### Bug Fixes

-   If file exports a symbol both under it's real name and as `default`, the `default` export will now always be the renamed symbol, #1795.
-   TypeDoc will no longer crash if a symbol is defined both as a normal class (and optional interface) and as a property, as is used for global Node types in older `@types/node` versions, Gerrit0/typedoc-plugin-missing-exports#5.

## v0.22.9 (2021-11-14)

### Features

-   TypeDoc will now detect and warn if multiple instances of the package are loaded. This usually means that a plugin has its own version of TypeDoc installed, which will lead to things breaking in unexpected ways.
    It will only work if both loaded TypeDocs are v0.22.9 or later.
-   TypeDoc will now automatically load packages with `typedoc-theme` in their keywords.
    Plugins which define a custom theme should include this keyword so that they can be automatically collected and displayed at https://typedoc.org/guides/themes/.

### Bug Fixes

-   Corrected HTML generation for projects using Google Analytics, #1786.
-   Ensured that the `<meta charset="utf-8" />` appears within the first 1024 bytes of generated pages, #1783.

### Thanks!

-   @RunDevelopment

## v0.22.8 (2021-11-07)

### Features

-   Added hooks which can be used to inject HTML without completely replacing a template, #1773.
    See the documentation in [custom-themes.md](https://github.com/TypeStrong/typedoc/blob/master/internal-docs/custom-themes.md) for details.

### Bug Fixes

-   Actually fixed `@category` tag incorrectly appearing on function types if used on a type alias, #1745.
-   Fix error in console when a page contains no documentation items.

### Thanks!

-   @RunDevelopment
-   @srmagura

## v0.22.7 (2021-10-25)

### Features

-   Added support for GitHub enterprise projects with a `githubprivate.com` domain, #1743.
-   Added support for GitLab repositories, #1728.

### Bug Fixes

-   Replaced O(n^2) with O(1) implementation for determining unique IDs in a rendered page, #1755.
-   Fixed crash with when running in very large repositories, #1744.
-   Fixed visible gap after footer in dark mode if `hideGenerator` is set, #1749.
-   Fixed `@category` tag incorrectly appearing on function types if used on a type alias, #1745.
-   Fixed incorrect JS to apply themes on page load, #1709 (again).
-   Accessors and index signatures are now properly marked as inherited on declaration creation, #1742.

### Thanks!

-   @nlfurniss
-   @RunDevelopment
-   @srmagura

## v0.22.6 (2021-10-17)

### Features

-   Added support for displaying identifiers & property access expressions in initializers, #1730.
-   Expanded support for variables tagged with `@enum` to all variables whose property types are string literals, #1740.

### Bug Fixes

-   Fixed flash when navigating to a second page when OS theme does not match selected theme, #1709.
-   Fixed improper quoting of `as const` style enums, #1727.
-   Fixed handling of `@typeParam` on type aliases, #1733.
-   Fixed handling of comment tags on function type aliases, #1734.
-   Paths in warnings about non-exported symbols are now consistently displayed across platforms, #1738.

### Thanks!

-   @capraynor
-   @srmagura

## v0.22.5 (2021-10-02)

### Features

-   TypeDoc will now recognize `@param` comments for destructured parameters and rename `__namedParameters` to the name specified
    in the `@param` comment if the number of `@param` comments match the number of parameters, resolves #1703.
-   The `intentionallyNotExported` option may now include file names/paths to limit its scope, for example, the following
    will suppress warnings from `Foo` in `src/foo.ts` not being exported, but will not suppress warnings if another `Foo`
    declared in `src/utils/foo.ts` is not exported.
    ```json
    {
        "intentionallyNotExported": ["src/foo.ts:Foo"]
    }
    ```
-   The `--emit` option can now be used to more finely control what TypeDoc will emit.
    | Value | Behavior |
    | --- | --- |
    | `both` | Emit both documentation and JS. |
    | `docs` | Emit documentation, but not JS (default). |
    | `none` | Emit nothing, just convert and run validation. |
    | `true` | Alias for `both`, for backwards compatibility. Will be removed in 0.23. |
    | `false` | Alias for `docs`, for backwards compatibility. Will be removed in 0.23. |

### Bug Fixes

-   TypeDoc will now only create one highlighter for rendering code, saving ~200-500ms for rendering time.
-   For compatibility with JSDoc, TypeDoc will now strip `<caption>` elements from `@example` tags, resolves #1679.
-   TypeScript's `emitDeclarationOnly` compiler option is now supported, resolves #1716.
-   Fixed discovery of tsconfig.json when the provided path ends in `.json`, resolves #1712.
-   Fixed a crash when converting the `globalThis` namespace, could only be caused by a plugin.

### Thanks!

-   @Gudahtt
-   @mgred
-   @schlusslicht
-   @srmagura

## v0.22.4 (2021-09-18)

### Features

-   Flag option types like `validation` can now be set to true/false to enable/disable all flags within them.
-   Source code links now work with Bitbucket repositories, resolves #1615.
-   Added `githubPages` option (default: true), which will create a `.nojekyll` page in the generated output, resolves #1680.
-   `MarkdownEvent` is now exported, resolves #1696.

### Bug Fixes

-   Fixed the hamburger menu not being visible on mobile devices, fixes #1699.
-   Comments on function implementations with overloaded signatures will now be correctly handled, fixes #1697.

### Thanks!

-   @srmagura

## v0.22.3 (2021-09-12)

### Bug Fixes

-   Switched the default highlighting themes back to `light-plus` and `dark-plus`, they were accidentally set to `min-light` and `min-dark` in v0.22.0.

### Features

-   Added new `validation` option which can be used to disable checks for non-exported symbols.
    On the command line, this can be specified with `--validation.notExported true`, or in an options file with:
    ```json
    {
        "validation": {
            "notExported": true
        }
    }
    ```
-   Added invalidLink to `validation` option, deprecated `listInvalidSymbolLinks`, which will be removed in 0.23.

## v0.22.2 (2021-09-11)

### Bug Fixes

-   Fix background color of tables in dark mode, closes #1684.

## v0.22.1 (2021-09-10)

### Bug Fixes

-   Validation for non-exported symbols will now only produce one warning per symbol, instead of one warning per reference.
-   Syntax highlighting when the preferred color scheme is dark but dark theme is not explicitly selected will now properly use the dark highlighting theme.

# v0.22.0 (2021-09-10)

### Breaking Changes

-   The `packages` and `entryPoints` options have been combined.
    To migrate configurations which used `packages`, replace `packages` with `entryPoints` and set `entryPointStrategy` to `packages`.
-   Renamed `disableOutputCheck` to `cleanOutputDir` to more clearly reflect its behavior.
-   The `highlightTheme` option has been split into `lightHighlightTheme` and `darkHighlightTheme`.
-   Removed poorly documented / poorly behaved `toc` option.
-   HTML output is now rendered with JSX instead of Handlebars, closes #1631.
    This change provides major performance benefits, reducing rendering time by up to 10x for several benchmarked projects.
    It also allows themes to be easily type checked, preventing mistakes when creating custom themes.
    Removing Handlebars also fixed memory leaks when `--watch` was specified due to Handlebar's caching mechanism.
    This change breaks all existing custom themes, so a theme created for v0.21 or earlier will not work in v0.22.
    See [internal-docs/custom-themes.md](https://github.com/TypeStrong/typedoc/blob/v0.22.0/internal-docs/custom-themes.md) for documentation on how to create a custom theme in v0.22.
-   Removed the minimal theme that has been mostly broken for a long time.
-   Changed the default `entryPointStrategy` from `expand` to `resolve`.
-   Paths in config files will now be resolved relative to the config file instead of relative to the current working directory.
-   Exclude patterns are now checked against files instead of against each part of the path as traversed, #1399.
    This means that an exclude of `**/someDir` will **not** exclude files in that directory. To exclude files in a directory, specify `**/someDir/**`.

### Features

-   Added support for light/dark mode to the default theme, closes #1641.
-   Added support for custom CSS with the new `customCss` option, closes #1060.
-   Added support for linking to third party documentation sites, closes #131. See [internal-docs/third-party-symbols.md](https://github.com/TypeStrong/typedoc/blob/v0.22.0/internal-docs/third-party-symbols.md)
    for documentation on how to create a plugin which enables this.
    Support for linking to MDN for global types is provided by [typedoc-plugin-mdn-links](https://github.com/Gerrit0/typedoc-plugin-mdn-links).
-   Added `entryPointStrategy` to reduce confusion from new TypeDoc users on handling of entry points.
    There are three possible options:
    | Option | Behavior |
    | --- | --- |
    | resolve (default) | Expects all entry points to be contained within the root level tsconfig project. If a directory is given, includes `<directory>/index` as the entry point. |
    | expand | Expects all entry points to be contained within the root level tsconfig project. If a directory is given, files within it are recursively expanded. This was the default behavior in v0.21. |
    | packages | Corresponds to `--packages` in v0.21, behaves as documented in the Monorepo section in the readme. |
-   Added support for `typedocMain` in package.json when using the `packages` strategy for resolving entry points.
-   Produce warnings when documentation is missing exports, closes #1653. If using TypeDoc's API, this behavior is available through calling `application.validate(project)`.
-   Added support for detecting "`as const` enums", closes #1675.
-   Added `hideLegend` option, closes #1108.
-   Added performance measurements to debug logging (`--logLevel Verbose`)
-   String literal indexed access types will create links to their referencing member if possible, closes #1226.

### Bug Fixes

-   Support inclusion patterns when expanding input files, closes #1399.
-   Arrow keys can no longer select hidden search results.
-   The Legend header will no longer be included if there is nothing in the legend.
-   If a non-function uses `@param`, the name will not be dropped when rendering, closes #1410.

### API Breaking Changes

-   TypeDoc now specifies the `"export"` key in `package.json`, preventing plugins from importing internal paths.
    TypeDoc should now export all necessary structures (potentially marked with `@internal` if likely to change) from the root export.
-   The `ReflectionKind` values for `Project`, `Module`, `Namespace`, and `Enum` have changed.
-   Removed deprecated logger functions.
-   Dropped support for legacy plugins which use `export=`. Plugins are now required to export a `load` function.
-   Remove `TypeParameterType`, references to type parameters have produced a `ReferenceType` since v0.20.0.
-   Types no longer have a `clone` method. It inconsistently performed deep or shallow clones, and was not used by TypeDoc.
-   Types no longer contain an `equals` method. It was occasionally correct for medium-complexity types, and always incorrect for more complicated types.

### Thanks!

-   @cspotcode
-   @itsjamie

## v0.21.9 (2021-08-29)

### Bug Fixes

-   Support highlighting language aliases (#1673), closes #1672

### Thanks!

-   @StoneCypher

## v0.21.8 (2021-08-28)

### Features

-   Upgrade Shiki to 0.9.8, adds support for several new highlighting languages

### Thanks!

-   @StoneCypher

## v0.21.7 (2021-08-27)

### Features

-   Support for TypeScript 4.4, closes #1664

## v0.21.6 (2021-08-19)

### Features

-   Add support for NO_COLOR environment variable (#1650)

### Bug Fixes

-   Handle undefined symbols in query types, closes #1660

### Thanks!

-   @krisztianb

## v0.21.5 (2021-07-31)

### Features

-   Support Node v12.10 (#1632), closes #1628

### Bug Fixes

-   Implicitly set noEmit unless --emit is provided, closes #1639

### Thanks!

-   @betaorbust

## v0.21.4 (2021-07-12)

### Bug Fixes

-   Constructors did not have source information set, closes #1626

## v0.21.3 (2021-07-10)

### Breaking Changes

-   Options may not be set once conversion starts. Enables a small perf improvement.

### Bug Fixes

-   Improve detection for "property methods" to convert as methods, closes #1624
-   Two members differing only by case produced broken links, closes #1585
-   Resolve some memory leaks

### Thanks!

-   @cspotcode

## v0.21.2 (2021-06-27)

### Bug Fixes

-   Postpone resolution of inherited classes until their parents have been resolved, closes #1580

## v0.21.1 (2021-06-25)

### Bug Fixes

-   Exclude empty modules from documentation, closes #1607
-   `readme` could not be set to `none` in a config file, closes #1608
-   Correctly handle minimatch excludes on Windows, closes #1610

# v0.21.0 (2021-06-18)

### Breaking Changes

-   Drop support for Node v10
-   Plugins are now passed Application directly
-   Drop support for TypeScript 3.9

### Features

-   Improve monorepos by adding support for TS entry points (#1596)
-   Support for monorepos
-   Support for TypeScript 4.3
-   Add support for sorting reflections based on user criteria, closes #112
-   Add the --treatWarningsAsErrors option, closes #1568
-   The exclude option will now remove symbols re-exported from excluded files, closes #1578

### Bug Fixes

-   Correctly handle comments on function type aliases, closes #799
-   Setters should always have a `void` return type, closes #1215
-   Resolve paths in option files according to the config directory, closes #1598, #1442
-   Pick up doc comments for properties declared within a class's constructor, closes #1255
-   Inherit comments from parent methods, closes #1580
-   Correct handling for intentionally broken references
-   Inheritance from multiple Partial<T> types was incorrectly converted, closes #1579

### Thanks!

-   efokschaner
-   Martin

## v0.20.37 (2021-06-16)

### Features

-   Add disableAliases option (#1576), closes #1571

### Bug Fixes

-   Pin `marked` dependency to 2.0.x (#1602), closes #1601

### Thanks!

-   Martin
-   Nick

## v0.20.36 (2021-04-23)

### Features

-   use 'pretty' option when generating json
-   create 'pretty' option

### Bug Fixes

-   Always write to stdout, even if redirected, closes #1566
-   Create directories when writing JSON output

### Thanks!

-   cAttte

## v0.20.35 (2021-04-03)

### Features

-   Include debugging information in highlighting error messages (#1561)

### Bug Fixes

-   Relax simple expression requirements for default values, closes #1552
-   Handle #private getters + methods, closes #1564

### Thanks!

-   Masato Makino

## v0.20.34 (2021-03-25)

### Bug Fixes

-   Crash when converting recursive type alias, closes #1547
-   Discover module comments for global files, closes #1549
-   Detect references when export \* is used, closes #1551

## v0.20.33 (2021-03-22)

### Bug Fixes

-   Static properties of Error class incorrectly converted, closes #1541, #572

## v0.20.32 (2021-03-14)

### Bug Fixes

-   Correct crash with reflection types, closes #1538

## v0.20.31 (2021-03-14)

### Bug Fixes

-   readonly tuples were recognized as arrays, closes #1534
-   Constructors were improperly reported as inherited, closes #1528, #1527

### Thanks!

-   Vladimir Ivakin

## v0.20.30 (2021-03-06)

### Bug Fixes

-   Categories should only appear once if specified multiple times, closes #1522
-   Support JSDocNullableType, JSDocNonNullableType, closes #1524
-   Remove undefined from optional property types, closes #1525

## v0.20.29 (2021-03-04)

### Features

-   Support for TypeScript 4.2, closes #1517

## v0.20.28 (2021-02-23)

### Bug Fixes

-   Detect visibility modifiers on accessors, closes #1516

## v0.20.27 (2021-02-20)

### Features

-   preserve spaces in code blocks

### Bug Fixes

-   Detect and normalize unique symbol names, closes #1514

### Thanks!

-   michaelf

## v0.20.26 (2021-02-20)

### Bug Fixes

-   Pick up optional/readonly from mapped types, closes #1509

## v0.20.25 (2021-02-15)

### Features

-   Support for specifying comments on export declarations, closes #1504

## v0.20.24 (2021-02-11)

### Features

-   add support for non .com gh enterprise domains (#1507)

### Thanks!

-   TUNER88

## v0.20.23 (2021-02-06)

### Bug Fixes

-   Missing namespace members when ns is created by re-exporting an entire module, closes #1499
-   Set inheritedFrom on accessor signatures, closes #1497, #1498

### Thanks!

-   Siddharth VP

## v0.20.22 (2021-02-06)

### Bug Fixes

-   Import from shiki rather than shiki-themes, closes #1496

## v0.20.21 (2021-02-05)

### Bug Fixes

-   Missing exported members in file-as-namespace reflection, closes #1493

## v0.20.20 (2021-01-31)

### Features

-   add highlight theme option

### Bug Fixes

-   Missing comments on optional methods, closes #1490
-   Avoid crash with removed project reflection, closes #1489
-   function-namespaces were converted incorrectly, closes #1483
-   add validation to highlightTheme option

### Thanks!

-   Matthias Law

## v0.20.19 (2021-01-25)

### Features

-   Support for --watch, --preserveWatchOutput, --emit

## v0.20.18 (2021-01-24)

### Bug Fixes

-   Static methods added to the class manually in JS, closes #1481

## v0.20.17 (2021-01-23)

### Features

-   Add support for copying item’s documentation by copying it from another API item

### Bug Fixes

-   CommonJS export= with type exports, closes #1476

### Thanks!

-   dergash

## v0.20.16 (2021-01-17)

### Bug Fixes

-   Comments on projects were broken
-   Constructors were a bit broken

## v0.20.15 (2021-01-16)

### Features

-   Support for excludeInternal, closes #1469
-   add option to read more categories from doc

### Bug Fixes

-   Crash when converting `@types/ws`, closes #1463
-   replace return with continue
-   excludeNotDocumented incorrectly ignored some symbols, closes #1465
-   Support for JSDoc `@enum` tags, closes #1464

### Thanks!

-   Bruno Zorić

## v0.20.14 (2021-01-09)

### Bug Fixes

-   Crash with destructured export const, closes #1462
-   Add support for optional types, closes #1312
-   Add support for rest types, closes #1457
-   Avoid using process.exit (#1461)

### Thanks!

-   Krisztián Balla

## v0.20.13 (2021-01-06)

### Bug Fixes

-   Use type nodes if converting a regular function, closes #1454

## v0.20.12 (2021-01-05)

### Bug Fixes

-   Arrow methods did not have modifiers set properly, closes #1452
-   Add support for import types, closes #1453
-   Don't document type arguments if there are none (#1451)

### Thanks!

-   Krisztián Balla

## v0.20.11 (2021-01-04)

### Bug Fixes

-   Crash when converting a generic with a tuple constraint, closes #1449

## v0.20.10 (2021-01-03)

### Bug Fixes

-   Errors due to bad options in tsconfig file were dropped, closes #1444

## v0.20.9 (2021-01-02)

### Bug Fixes

-   Regression caused by 1886304f327da5642097834feac0387fd1b78b6e
-   Parameter declarations might not exist, closes #1443

## v0.20.8 (2021-01-01)

### Bug Fixes

-   CLI should not exit cleanly on unexpected error

## v0.20.7 (2020-01-01)

### Bug Fixes

-   Tuples could cause a crash

## v0.20.6 (2020-01-01)

### Features

-   Support for JSDoc types, closes #1214, #1437

### Bug Fixes

-   Properly resolve type parameters, closes #1438

## v0.20.5 (2020-12-30)

### Bug Fixes

-   Functions might not have a parent in global files, closes #1436

## v0.20.4 (2020-12-30)

### Bug Fixes

-   --excludeNotDocumented didn't remove reflections, closes #1435

## v0.20.3 (2020-12-29)

### Features

-   Improved support for global files, closes #1424

## v0.20.2 (2020-12-29)

### Features

-   Better detection for declaration files defining a module

### Bug Fixes

-   Negative literal types were converted incorrectly, closes #1427
-   ArgumentsReader should warn if missing a value, closes #1429
-   TS 3 converters for null, this types
-   Literal boolean converter in TS 3
-   Map bash, sh, shell to shellscript when highlighting, closes #1432

## v0.20.1 (2020-12-29)

### Bug Fixes

-   Initializers should only be included if "simple", closes #1288, #1224, #764

# v0.20.0 (2020-12-28)

### Breaking Changes

-   Remove EVENT_FUNCTION_IMPLEMENTATION
-   Switch to Shiki for syntax highlighting
-   Unify several inconsistent methods, closes #1403
-   Remove EVENT_FILE_BEGIN
-   TypeDoc no longer accepts TS options
-   Remove "mode" option
-   Remove ignoreCompilerErrors option

### Features

-   new option "markedOptions" (#1412)
-   Initial attempt at support for project references
-   Colors in console output
-   Options may specify a validation function (#1398)
-   Support for `@module` tag
-   Support for TS 4.1 mapped types + string literal types, closes #1397
-   Add logLevel option
-   Partial support for global files
-   Automatically generate schema for typedoc.json
-   Switch back to search.js, closes #1339
-   Support for the remaining literal types
-   Support for mapped types
-   Mostly working library mode

### Bug Fixes

-   ConstructorType node support
-   Reintroduce support for index signatures
-   Categorization was broken with a single entry point
-   Normalize unions, closes #571
-   Somehow didn't save a file
-   Missing comments on variable functions, closes #1421
-   Resolve type parameters in concrete subclasses
-   Use entryPoints to search for readme
-   Only create extra programs when dealing with solution style tsconfig.json files
-   A typo in description of DefaultTheme.getMapping (#1416)
-   Correct handling of arrays in generic constraints, closes #1408
-   Type converters threw on older TS versions
-   Accessor with a set signature was converted incorrectly
-   Declaration merged namespaces sometimes produced multiple reflections
-   TypeDoc should warn users about missing entry points
-   isExternal flag wasn't set properly
-   JSON schema had incorrect value types, closes #1389
-   Hidden module-namespaces, closes #1396
-   Some issues with inheritance
-   We pick up all properties now
-   Support for specify a directory as an entry point
-   Lint
-   Array types were converted incorrectly
-   Change target back to ES2018
-   Missing default exports
-   Fix bug in ReferenceType equality check, closes #1383
-   fixes #1383, closes #1383
-   Reference types should always be given resolved symbols
-   Rendering works again
-   A few of the issues with the type converter

### Thanks!

-   Denis Sikuler
-   Krisztián Balla
-   Soc Sieng

## v0.19.2 (2020-09-21)

### Bug Fixes

-   Export declarations within namespaces weren't detected, closes #1366

## v0.19.1 (2020-09-05)

### Features

-   Re-introduce support for TS 3.9, closes #1362

### Thanks!

-   Constantine Dergachev

# v0.19.0 (2020-08-28)

### Features

-   Support for named tuples, closes #1357
-   Upgrade to TS 4.0
-   Support for defaulted type parameters

### Bug Fixes

-   Check for missing declarations, closes #1329
-   Add converter for parenthesized type nodes, closes #1346
-   Support for type operators `readonly` & `unique`
-   Address typo in log statement

### Thanks!

-   Eric ZHANG
-   Krisztián Balla
-   MathBunny

# v0.18.0 (2020-08-09)

### Breaking Changes

-   Bump minimum node version to 10

### Bug Fixes

-   Improve support for type aliases, closes #1330
-   Examples don't run (#1327)
-   Use `baseUrl` to determine file paths (#1313), closes #1294
-   Support resolveJsonModule, closes #1323
-   Do not ignore the properties of object type literals (#1308)
-   GithubPlugin: read correct remote when multiple github repos exist
-   Only set inputFiles from tsconfig if not already set, closes #1263
-   Options.isDefault was always false when passed non-literals., closes #1263

### Thanks!

-   Brandon Istenes
-   Chris Thielen
-   Nickolay Platonov
-   TheBrokenRail

## v0.17.7 (2020-05-17)

### Breaking Changes

-   Any plugins which referenced ReflectionKind.ExternalModule or ReflectionKind.Module need to be updated to reference ReflectionKind.Module and ReflectionKind.Namespace respectively., closes #109
-   `createMinimatch` is no longer a public function.

### Features

-   Allow every possible number as a defaultValue for a number option (#1296), closes #1291
-   Number options may require min and max values (#1278)
-   Add detecting read-only properties (#1268)
-   Remove Result object, closes #1238
-   Generate search index before rendering theme (#1252)
-   Support for `@template`, closes #860
-   Support for private fields
-   Move TypeScript to a peer dependency, closes #880
-   Support disabling sources, closes #808
-   Allow user to set git remote, closes #1130
-   Only generate legend for items that are displayed on the page (#1187), closes #1136

### Bug Fixes

-   copy inherited parameter descriptions (#1303), closes #787
-   TypeDoc fails to resolve @types packages outside of cwd, closes #1300
-   Trim whitespace when parsing links, closes #1302
-   Module declaration parsed as namespace (#1301), closes #1284
-   Correct prepublish script
-   Do not silently swallow missing include/media file errors (#1277)
-   Fix extends option in tsconfig.json doesn't work (#1273), closes #1272
-   Improve output for object's computed property names (#1275)
-   Enable lax overloads only in release
-   Map type options should not have their default value validated (#1250)
-   Empty legend on most pages
-   Pin marked to 0.8.0, closes #1240
-   Report errors from setting bad options on CLI, closes #1237
-   Missed a test configuration update
-   Rename external modules to modules, closes #109
-   Check for compiler errors before converting
-   Moved @types/minimatch dependency to devDependencies (#1206)
-   Plugin resolution for relative paths (#1194), closes #1188

### Thanks!

-   Alexander Cerutti
-   Krisztián Balla
-   Martin
-   Nickolay Platonov
-   Radics Laszlo
-   Sergei Grishchenko
-   Soc Sieng
-   Stephan Bijzitter
-   William Johnes

## v0.16.11 (2020-02-28)

### Features

-   Add support for `` inside of Marked Link Brackets (#1091)
-   Support for extended config in typedoc.json, closes #493, #1115
-   Config option to exclude not explicitly documented symbols (#996), closes #995

### Bug Fixes

-   Support code blocks with four spaces, closes #1218
-   Ensure child comment tags get set (#1221)
-   Re-export TypeScript namespace (#1217), closes #1213
-   Logger extensions now also count the warnings (#1210)

### Thanks!

-   Adam Epling
-   Emily Marigold Klassen
-   Khải
-   Nickolay Platonov
-   Richie Bendall
-   Robin Stevens

## v0.16.10 (2020-02-16)

### Features

-   Allow excluding tags from comments, closes #815
-   Count warnings (#1205)

### Bug Fixes

-   Remove tags containing redundant type info, closes #1198
-   Don't remove braces containing a tag, closes #1001
-   Mixin symbols might not have declarations (#1208)

### Thanks!

-   Raynor Chen
-   Robin Stevens
-   Zack Slayton

## v0.16.9 (2020-01-25)

### Bug Fixes

-   use util.readFile everywhere to handle BOM issues

### Thanks!

-   Anton Golub

## v0.16.8 (2020-01-21)

### Bug Fixes

-   Correctly handle export \* from..., closes #1186

## v0.16.7 (2020-01-17)

### Features

-   Support for query types

### Bug Fixes

-   Add test for {} and fix generation

### Thanks!

-   Robin Stevens

## v0.16.6 (2020-01-16)

### Bug Fixes

-   removeReflection does not fully remove reflections, closes #1176<|MERGE_RESOLUTION|>--- conflicted
+++ resolved
@@ -1,6 +1,5 @@
 # Unreleased
 
-<<<<<<< HEAD
 ### Breaking Changes
 
 -   Node 12 is no longer officially supported as it has gone end of life as of 2022-04-30. It might still work, but may stop working at any time.
@@ -84,7 +83,7 @@
 -   @fb55
 -   @futurGH
 -   @Shane4368
-=======
+
 ## v0.22.18 (2022-06-25)
 
 ### Features
@@ -99,7 +98,6 @@
 
 -   @shmax
 -   @Zamiell
->>>>>>> 80fa8232
 
 ## v0.22.17 (2022-06-01)
 
