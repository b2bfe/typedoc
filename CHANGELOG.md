--- conflicted
+++ resolved
@@ -1,6 +1,5 @@
 # Unreleased
 
-<<<<<<< HEAD
 ### Currently Broken
 
 -   Comment rendering
@@ -20,7 +19,7 @@
 
 -   Fixed off by one error in warnings for types referenced but not included in the documentation.
 -   TypeDoc will no longer render a `Type Parameters` heading if there are no type parameters in some cases.
-=======
+
 ## v0.22.11 (2022-01-18)
 
 ### Features
@@ -44,7 +43,6 @@
 -   @matteobruni
 -   @srmagura
 -   @stefanobaghino-da
->>>>>>> 122fd72c
 
 ## v0.22.10 (2021-11-25)
 
