{
    "compilerOptions": {
        "module": "Node16",
        "lib": ["es2020"],
        "target": "es2020",

        // Add our `ts` internal types
        "typeRoots": ["node_modules/@types", "src/lib/types"],
        "types": ["node", "lunr", "marked", "minimatch", "mocha"],
        // Speed up dev compilation time
        "incremental": true,
        "tsBuildInfoFile": "dist/.tsbuildinfo",
        "skipLibCheck": true,

        "experimentalDecorators": true,
        "strict": true,
        "alwaysStrict": true,
        // For tests
        "resolveJsonModule": true,
        // Linting
        "noUnusedLocals": true,
        "noUnusedParameters": true,
        "forceConsistentCasingInFileNames": true,
        // Library
        "preserveConstEnums": true,
        "declaration": true,
        "sourceMap": true,
<<<<<<< HEAD
        "declarationMap": true,
        "isolatedModules": true,
=======
>>>>>>> 415c819b
        "noImplicitOverride": true,
        "noPropertyAccessFromIndexSignature": true,
        // Output
        "outDir": "dist/",
        "rootDir": "src/",
        "newLine": "LF",
        "jsx": "react",
        "jsxFactory": "JSX.createElement",
        "jsxFragmentFactory": "JSX.Fragment",

        // TS 5 introduced verbatimModuleSyntax and deprecated importsNotUsedAsValues
        // But that flag is intentionally very unfriendly to projects emitting CommonJS
        // so for now, we're going to ignore that deprecation.
        "ignoreDeprecations": "5.0",
        "importsNotUsedAsValues": "error",
        "isolatedModules": true
    },
    "include": ["src"],
    "exclude": [
        "src/lib/output/themes/default/assets",
        "src/test/converter",
        "src/test/converter2",
        "src/test/renderer/specs",
        "src/test/.dot",
        "src/test/module",
        "src/test/packages",
        "src/test/slow/entry-points",
        "src/test/renderer/testProject"
    ],
    // We use ts-node to support mocha runner directly on files
    "ts-node": {
        "transpileOnly": true
    }
}<|MERGE_RESOLUTION|>--- conflicted
+++ resolved
@@ -25,11 +25,7 @@
         "preserveConstEnums": true,
         "declaration": true,
         "sourceMap": true,
-<<<<<<< HEAD
         "declarationMap": true,
-        "isolatedModules": true,
-=======
->>>>>>> 415c819b
         "noImplicitOverride": true,
         "noPropertyAccessFromIndexSignature": true,
         // Output
