--- conflicted
+++ resolved
@@ -1,11 +1,7 @@
 {
   "name": "typedoc",
   "description": "Create api documentation for TypeScript projects.",
-<<<<<<< HEAD
   "version": "0.22.0-beta.4",
-=======
-  "version": "0.21.7",
->>>>>>> 1aee3134
   "homepage": "https://typedoc.org",
   "main": "dist/index.js",
   "typings": "dist/index.d.ts",
@@ -26,17 +22,10 @@
   "dependencies": {
     "glob": "^7.1.7",
     "lunr": "^2.3.9",
-<<<<<<< HEAD
-    "marked": "^3.0.0",
+    "shiki": "^0.9.7",
+    "marked": "^3.0.2",
     "minimatch": "^3.0.4",
-    "shiki": "^0.9.7"
-=======
-    "marked": "^3.0.2",
-    "minimatch": "^3.0.0",
-    "progress": "^2.0.3",
-    "shiki": "^0.9.3",
-    "typedoc-default-themes": "^0.12.10"
->>>>>>> 1aee3134
+    "progress": "^2.0.3"
   },
   "peerDependencies": {
     "typescript": "4.0.x || 4.1.x || 4.2.x || 4.3.x || 4.4.x"
@@ -44,7 +33,6 @@
   "devDependencies": {
     "@types/glob": "^7.1.4",
     "@types/lunr": "^2.3.4",
-<<<<<<< HEAD
     "@types/marked": "^2.0.4",
     "@types/minimatch": "3.0.5",
     "@types/mocha": "^9.0.0",
@@ -61,19 +49,6 @@
     "reg-notify-github-plugin": "^0.10.16",
     "reg-suit": "^0.10.16",
     "typescript": "^4.3.5"
-=======
-    "@types/marked": "^3.0.0",
-    "@types/minimatch": "3.0.5",
-    "@types/mocha": "^9.0.0",
-    "@types/node": "^16.7.3",
-    "@typescript-eslint/eslint-plugin": "^4.29.3",
-    "@typescript-eslint/parser": "^4.29.3",
-    "eslint": "^7.32.0",
-    "mocha": "^9.1.0",
-    "nyc": "^15.1.0",
-    "prettier": "2.3.2",
-    "typescript": "^4.4.2"
->>>>>>> 1aee3134
   },
   "files": [
     "/bin",
