--- conflicted
+++ resolved
@@ -1,11 +1,7 @@
 {
   "name": "typedoc",
   "description": "Create api documentation for TypeScript projects.",
-<<<<<<< HEAD
   "version": "0.23.0-beta.1",
-=======
-  "version": "0.22.16",
->>>>>>> a4945d39
   "homepage": "https://typedoc.org",
   "main": "./dist/index.js",
   "exports": "./dist/index.js",
@@ -25,10 +21,6 @@
     "node": ">= 14"
   },
   "dependencies": {
-<<<<<<< HEAD
-=======
-    "glob": "^8.0.3",
->>>>>>> a4945d39
     "lunr": "^2.3.9",
     "marked": "^4.0.16",
     "minimatch": "^5.1.0",
