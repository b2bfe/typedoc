/**
 * Base class of all type definitions.
 *
 * Instances of this class are also used to represent the type `void`.
 */
export abstract class Type {

    /**
     * The type name identifier.
     */
    readonly type: string = 'void';

    /**
     * Clone this type.
     *
     * @return A clone of this type.
     */
    abstract clone(): Type;

    /**
     * Test whether this type equals the given type.
     *
     * @param type  The type that should be checked for equality.
     * @returns TRUE if the given type equals this type, FALSE otherwise.
     */
    equals(type: Type): boolean {
        return false;
    }

    /**
<<<<<<< HEAD
     * Return a raw object representation of this type.
     * @deprecated Use serializers instead
     */
    toObject(): any {
        const result: any = {};
        result.type = this.type;

        return result;
    }

    /**
=======
>>>>>>> 5a2fac6e
     * Return a string representation of this type.
     */
    toString(): string {
        return 'void';
    }

    /**
     * Test whether the two given list of types contain equal types.
     *
     * @param a
     * @param b
     */
    static isTypeListSimilar(a: Type[], b: Type[]): boolean {
        if (a.length !== b.length) {
            return false;
        }
        outerLoop: for (let an = 0, count = a.length; an < count; an++) {
            const at = a[an];
            for (let bn = 0; bn < count; bn++) {
                if (b[bn].equals(at)) {
                    continue outerLoop;
                }
            }

            return false;
        }

        return true;
    }

    /**
     * Test whether the two given list of types are equal.
     *
     * @param a
     * @param b
     */
    static isTypeListEqual(a: Type[], b: Type[]): boolean {
        if (a.length !== b.length) {
            return false;
        }
        for (let index = 0, count = a.length; index < count; index++) {
            if (!a[index].equals(b[index])) {
                return false;
            }
        }

        return true;
    }
}<|MERGE_RESOLUTION|>--- conflicted
+++ resolved
@@ -28,20 +28,6 @@
     }
 
     /**
-<<<<<<< HEAD
-     * Return a raw object representation of this type.
-     * @deprecated Use serializers instead
-     */
-    toObject(): any {
-        const result: any = {};
-        result.type = this.type;
-
-        return result;
-    }
-
-    /**
-=======
->>>>>>> 5a2fac6e
      * Return a string representation of this type.
      */
     toString(): string {
