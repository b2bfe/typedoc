import * as fs from "fs";
import * as path from "path";

import type * as ts from "typescript";
import type { Context } from "../converter";
import { Reflection } from "./reflections/abstract";
import type { DeclarationReflection } from "./reflections/declaration";
import type { ProjectReflection } from "./reflections/project";
import type { Serializer, JSONOutput } from "../serialization";
import { getQualifiedName } from "../utils/tsutils";

/**
 * Base class of all type definitions.
 */
export abstract class Type {
    /**
     * The type name identifier.
     */
    abstract readonly type: keyof TypeKindMap;

    /**
     * Return a string representation of this type.
     */
    toString(): string {
        return this.stringify(TypeContext.none);
    }

    /**
     * Visit this type, returning the value returned by the visitor.
     */
    visit<T>(visitor: TypeVisitor<T>): T;
    visit<T>(visitor: Partial<TypeVisitor<T>>): T | undefined;
    visit(visitor: Partial<TypeVisitor<unknown>>): unknown {
        return visitor[this.type]?.(this as never);
    }

    stringify(context: TypeContext) {
        if (this.needsParenthesis(context)) {
            return `(${this.getTypeString()})`;
        }
        return this.getTypeString();
    }

    abstract toObject(serializer: Serializer): JSONOutput.SomeType;

    abstract needsParenthesis(context: TypeContext): boolean;

    /**
     * Implementation method for `toString`. `needsParenthesis` will be used to determine if
     * the returned string should be wrapped in parenthesis.
     */
    protected abstract getTypeString(): string;
}

export interface TypeKindMap {
    array: ArrayType;
    conditional: ConditionalType;
    indexedAccess: IndexedAccessType;
    inferred: InferredType;
    intersection: IntersectionType;
    intrinsic: IntrinsicType;
    literal: LiteralType;
    mapped: MappedType;
    optional: OptionalType;
    predicate: PredicateType;
    query: QueryType;
    reference: ReferenceType;
    reflection: ReflectionType;
    rest: RestType;
    "template-literal": TemplateLiteralType;
    tuple: TupleType;
    "named-tuple-member": NamedTupleMember;
    typeOperator: TypeOperatorType;
    union: UnionType;
    unknown: UnknownType;
}

export type TypeVisitor<T = void> = {
    [K in TypeKind]: (type: TypeKindMap[K]) => T;
};

export function makeRecursiveVisitor(
    visitor: Partial<TypeVisitor>
): TypeVisitor {
    const recursiveVisitor: TypeVisitor = {
        "named-tuple-member"(type) {
            visitor["named-tuple-member"]?.(type);
            type.element.visit(recursiveVisitor);
        },
        "template-literal"(type) {
            visitor["template-literal"]?.(type);
            for (const [h] of type.tail) {
                h.visit(recursiveVisitor);
            }
        },
        array(type) {
            visitor.array?.(type);
            type.elementType.visit(recursiveVisitor);
        },
        conditional(type) {
            visitor.conditional?.(type);
            type.checkType.visit(recursiveVisitor);
            type.extendsType.visit(recursiveVisitor);
            type.trueType.visit(recursiveVisitor);
            type.falseType.visit(recursiveVisitor);
        },
        indexedAccess(type) {
            visitor.indexedAccess?.(type);
            type.indexType.visit(recursiveVisitor);
            type.objectType.visit(recursiveVisitor);
        },
        inferred(type) {
            visitor.inferred?.(type);
            type.constraint?.visit(recursiveVisitor);
        },
        intersection(type) {
            visitor.intersection?.(type);
            type.types.forEach((t) => t.visit(recursiveVisitor));
        },
        intrinsic(type) {
            visitor.intrinsic?.(type);
        },
        literal(type) {
            visitor.literal?.(type);
        },
        mapped(type) {
            visitor.mapped?.(type);
            type.nameType?.visit(recursiveVisitor);
            type.parameterType.visit(recursiveVisitor);
            type.templateType.visit(recursiveVisitor);
        },
        optional(type) {
            visitor.optional?.(type);
            type.elementType.visit(recursiveVisitor);
        },
        predicate(type) {
            visitor.predicate?.(type);
            type.targetType?.visit(recursiveVisitor);
        },
        query(type) {
            visitor.query?.(type);
            type.queryType.visit(recursiveVisitor);
        },
        reference(type) {
            visitor.reference?.(type);
            type.typeArguments?.forEach((t) => t.visit(recursiveVisitor));
        },
        reflection(type) {
            visitor.reflection?.(type);
            // Future: This should maybe recurse too?
            // See the validator in exports.ts for how to do it.
        },
        rest(type) {
            visitor.rest?.(type);
            type.elementType.visit(recursiveVisitor);
        },
        tuple(type) {
            visitor.tuple?.(type);
            type.elements.forEach((t) => t.visit(recursiveVisitor));
        },
        typeOperator(type) {
            visitor.typeOperator?.(type);
            type.target.visit(recursiveVisitor);
        },
        union(type) {
            visitor.union?.(type);
            type.types.forEach((t) => t.visit(recursiveVisitor));
        },
        unknown(type) {
            visitor.unknown?.(type);
        },
    };
    return recursiveVisitor;
}

export type TypeKind = keyof TypeKindMap;

export type SomeType = TypeKindMap[keyof TypeKindMap];

/**
 * Enumeration that can be used when traversing types to track the location of recursion.
 * Used by TypeDoc internally to track when to output parenthesis when rendering.
 * @enum
 */
export const TypeContext = {
    none: "none",
    templateLiteralElement: "templateLiteralElement", // `${here}`
    arrayElement: "arrayElement", // here[]
    indexedAccessElement: "indexedAccessElement", // {}[here]
    conditionalCheck: "conditionalCheck", // here extends 1 ? 2 : 3
    conditionalExtends: "conditionalExtends", // 1 extends here ? 2 : 3
    conditionalTrue: "conditionalTrue", // 1 extends 2 ? here : 3
    conditionalFalse: "conditionalFalse", // 1 extends 2 ? 3 : here
    indexedIndex: "indexedIndex", // {}[here]
    indexedObject: "indexedObject", // here[1]
    inferredConstraint: "inferredConstraint", // 1 extends infer X extends here ? 1 : 2
    intersectionElement: "intersectionElement", // here & 1
    mappedName: "mappedName", // { [k in string as here]: 1 }
    mappedParameter: "mappedParameter", // { [k in here]: 1 }
    mappedTemplate: "mappedTemplate", // { [k in string]: here }
    optionalElement: "optionalElement", // [here?]
    predicateTarget: "predicateTarget", // (): X is here
    queryTypeTarget: "queryTypeTarget", // typeof here, can only ever be a ReferenceType
    typeOperatorTarget: "typeOperatorTarget", // keyof here
    referenceTypeArgument: "referenceTypeArgument", // X<here>
    restElement: "restElement", // [...here]
    tupleElement: "tupleElement", // [here]
    unionElement: "unionElement", // here | 1
} as const;
export type TypeContext = typeof TypeContext[keyof typeof TypeContext];

/**
 * Represents an array type.
 *
 * ```ts
 * let value: string[];
 * ```
 */
export class ArrayType extends Type {
    override readonly type = "array";

    /**
     * @param elementType The type of the elements in the array.
     */
    constructor(public elementType: SomeType) {
        super();
    }

    protected override getTypeString() {
        return this.elementType.stringify(TypeContext.arrayElement) + "[]";
    }

    override needsParenthesis(): boolean {
        return false;
    }

    override toObject(serializer: Serializer): JSONOutput.ArrayType {
        return {
            type: this.type,
            elementType: serializer.toObject(this.elementType),
        };
    }
}

/**
 * Represents a conditional type.
 *
 * ```ts
 * let value: Check extends Extends ? True : False;
 * ```
 */
export class ConditionalType extends Type {
    override readonly type = "conditional";

    constructor(
        public checkType: SomeType,
        public extendsType: SomeType,
        public trueType: SomeType,
        public falseType: SomeType
    ) {
        super();
    }

    protected override getTypeString() {
        return [
            this.checkType.stringify(TypeContext.conditionalCheck),
            "extends",
            this.extendsType.stringify(TypeContext.conditionalExtends),
            "?",
            this.trueType.stringify(TypeContext.conditionalTrue),
            ":",
            this.falseType.stringify(TypeContext.conditionalFalse),
        ].join(" ");
    }

    override needsParenthesis(context: TypeContext): boolean {
        const map: Record<TypeContext, boolean> = {
            none: false,
            templateLiteralElement: false,
            arrayElement: true,
            indexedAccessElement: false,
            conditionalCheck: true,
            conditionalExtends: true,
            conditionalTrue: false,
            conditionalFalse: false,
            indexedIndex: false,
            indexedObject: true,
            inferredConstraint: true,
            intersectionElement: true,
            mappedName: false,
            mappedParameter: false,
            mappedTemplate: false,
            optionalElement: true,
            predicateTarget: false,
            queryTypeTarget: false,
            typeOperatorTarget: true,
            referenceTypeArgument: false,
            restElement: true,
            tupleElement: false,
            unionElement: true,
        };

        return map[context];
    }

    override toObject(serializer: Serializer): JSONOutput.ConditionalType {
        return {
            type: this.type,
            checkType: serializer.toObject(this.checkType),
            extendsType: serializer.toObject(this.extendsType),
            trueType: serializer.toObject(this.trueType),
            falseType: serializer.toObject(this.falseType),
        };
    }
}

/**
 * Represents an indexed access type.
 */
export class IndexedAccessType extends Type {
    override readonly type = "indexedAccess";

    constructor(public objectType: SomeType, public indexType: SomeType) {
        super();
    }

    protected override getTypeString() {
        return [
            this.objectType.stringify(TypeContext.indexedObject),
            "[",
            this.indexType.stringify(TypeContext.indexedIndex),
            "]",
        ].join("");
    }

    override needsParenthesis(): boolean {
        return false;
    }

    override toObject(serializer: Serializer): JSONOutput.IndexedAccessType {
        return {
            type: this.type,
            indexType: serializer.toObject(this.indexType),
            objectType: serializer.toObject(this.objectType),
        };
    }
}

/**
 * Represents an inferred type, U in the example below.
 *
 * ```ts
 * type Z = Promise<string> extends Promise<infer U> : never
 * ```
 */
export class InferredType extends Type {
    override readonly type = "inferred";

    constructor(public name: string, public constraint?: SomeType) {
        super();
    }

    protected override getTypeString() {
        if (this.constraint) {
            return `infer ${this.name} extends ${this.constraint.stringify(
                TypeContext.inferredConstraint
            )}`;
        }
        return `infer ${this.name}`;
    }

    override needsParenthesis(context: TypeContext): boolean {
        const map: Record<TypeContext, boolean> = {
            none: false,
            templateLiteralElement: false,
            arrayElement: true,
            indexedAccessElement: false,
            conditionalCheck: false,
            conditionalExtends: false,
            conditionalTrue: false,
            conditionalFalse: false,
            indexedIndex: false,
            indexedObject: true,
            inferredConstraint: false,
            intersectionElement: false,
            mappedName: false,
            mappedParameter: false,
            mappedTemplate: false,
            optionalElement: true,
            predicateTarget: false,
            queryTypeTarget: false,
            typeOperatorTarget: false,
            referenceTypeArgument: false,
            restElement: true,
            tupleElement: false,
            unionElement: false,
        };

        return map[context];
    }

    override toObject(serializer: Serializer): JSONOutput.InferredType {
        return {
            type: this.type,
            name: this.name,
            constraint: serializer.toObject(this.constraint),
        };
    }
}

/**
 * Represents an intersection type.
 *
 * ```ts
 * let value: A & B;
 * ```
 */
export class IntersectionType extends Type {
    override readonly type = "intersection";

    constructor(public types: SomeType[]) {
        super();
    }

    protected override getTypeString() {
        return this.types
            .map((t) => t.stringify(TypeContext.intersectionElement))
            .join(" & ");
    }

    override needsParenthesis(context: TypeContext): boolean {
        const map: Record<TypeContext, boolean> = {
            none: false,
            templateLiteralElement: false,
            arrayElement: true,
            indexedAccessElement: false,
            conditionalCheck: true,
            conditionalExtends: false,
            conditionalTrue: false,
            conditionalFalse: false,
            indexedIndex: false,
            indexedObject: true,
            inferredConstraint: false,
            intersectionElement: false,
            mappedName: false,
            mappedParameter: false,
            mappedTemplate: false,
            optionalElement: true,
            predicateTarget: false,
            queryTypeTarget: false,
            typeOperatorTarget: true,
            referenceTypeArgument: false,
            restElement: true,
            tupleElement: false,
            unionElement: false,
        };

        return map[context];
    }

    override toObject(serializer: Serializer): JSONOutput.IntersectionType {
        return {
            type: this.type,
            types: this.types.map((t) => serializer.toObject(t)),
        };
    }
}

/**
 * Represents an intrinsic type like `string` or `boolean`.
 *
 * ```ts
 * let value: number;
 * ```
 */
export class IntrinsicType extends Type {
    override readonly type = "intrinsic";

    constructor(public name: string) {
        super();
    }

    protected override getTypeString() {
        return this.name;
    }

    override toObject(): JSONOutput.IntrinsicType {
        return {
            type: this.type,
            name: this.name,
        };
    }

    override needsParenthesis(): boolean {
        return false;
    }
}

/**
 * Represents a literal type.
 *
 * ```ts
 * type A = "A"
 * type B = 1
 * ```
 */
export class LiteralType extends Type {
    override readonly type = "literal";

    constructor(public value: string | number | boolean | null | bigint) {
        super();
    }

    /**
     * Return a string representation of this type.
     */
    protected override getTypeString(): string {
        if (typeof this.value === "bigint") {
            return this.value.toString() + "n";
        }
        return JSON.stringify(this.value);
    }

    override needsParenthesis(): boolean {
        return false;
    }

    override toObject(): JSONOutput.LiteralType {
        if (typeof this.value === "bigint") {
            return {
                type: this.type,
                value: {
                    value: this.value.toString().replace("-", ""),
                    negative: this.value < BigInt("0"),
                },
            };
        }

        return {
            type: this.type,
            value: this.value,
        };
    }
}

/**
 * Represents a mapped type.
 *
 * ```ts
 * { -readonly [K in Parameter as Name]?: Template }
 * ```
 */
export class MappedType extends Type {
    override readonly type = "mapped";

    constructor(
        public parameter: string,
        public parameterType: SomeType,
        public templateType: SomeType,
        public readonlyModifier?: "+" | "-",
        public optionalModifier?: "+" | "-",
        public nameType?: SomeType
    ) {
        super();
    }

    protected override getTypeString(): string {
        const read = {
            "+": "readonly ",
            "-": "-readonly ",
            "": "",
        }[this.readonlyModifier ?? ""];

        const opt = {
            "+": "?",
            "-": "-?",
            "": "",
        }[this.optionalModifier ?? ""];

        const parts = [
            "{ ",
            read,
            "[",
            this.parameter,
            " in ",
            this.parameterType.stringify(TypeContext.mappedParameter),
        ];

        if (this.nameType) {
            parts.push(" as ", this.nameType.stringify(TypeContext.mappedName));
        }

        parts.push(
            "]",
            opt,
            ": ",
            this.templateType.stringify(TypeContext.mappedTemplate),
            " }"
        );
        return parts.join("");
    }

    override needsParenthesis(): boolean {
        return false;
    }

    override toObject(serializer: Serializer): JSONOutput.MappedType {
        return {
            type: this.type,
            parameter: this.parameter,
            parameterType: serializer.toObject(this.parameterType),
            templateType: serializer.toObject(this.templateType),
            readonlyModifier: this.readonlyModifier,
            optionalModifier: this.optionalModifier,
            nameType: serializer.toObject(this.nameType),
        };
    }
}

/**
 * Represents an optional type
 * ```ts
 * type Z = [1, 2?]
 * //           ^^
 * ```
 */
export class OptionalType extends Type {
    override readonly type = "optional";

    elementType: SomeType;

    constructor(elementType: SomeType) {
        super();
        this.elementType = elementType;
    }

    protected override getTypeString() {
        return this.elementType.stringify(TypeContext.optionalElement) + "?";
    }

    override needsParenthesis(): boolean {
        return false;
    }

    override toObject(serializer: Serializer): JSONOutput.OptionalType {
        return {
            type: this.type,
            elementType: serializer.toObject(this.elementType),
        };
    }
}

/**
 * Represents a type predicate.
 *
 * ```ts
 * function isString(anything: any): anything is string {}
 * function assert(condition: boolean): asserts condition {}
 * ```
 */
export class PredicateType extends Type {
    override readonly type = "predicate";

    /**
     * Create a new PredicateType instance.
     *
     * @param name The identifier name which is tested by the predicate.
     * @param asserts True if the type is of the form `asserts val is string`,
     *                false if the type is of the form `val is string`
     * @param targetType The type that the identifier is tested to be.
     *                   May be undefined if the type is of the form `asserts val`.
     *                   Will be defined if the type is of the form `asserts val is string` or `val is string`.
     */
    constructor(
        public name: string,
        public asserts: boolean,
        public targetType?: SomeType
    ) {
        super();
    }

    /**
     * Return a string representation of this type.
     */
    protected override getTypeString() {
        const out = this.asserts ? ["asserts", this.name] : [this.name];
        if (this.targetType) {
            out.push(
                "is",
                this.targetType.stringify(TypeContext.predicateTarget)
            );
        }

        return out.join(" ");
    }

    override needsParenthesis(): boolean {
        return false;
    }

    override toObject(serializer: Serializer): JSONOutput.PredicateType {
        return {
            type: this.type,
            name: this.name,
            asserts: this.asserts,
            targetType: serializer.toObject(this.targetType),
        };
    }
}

/**
 * Represents a type that is constructed by querying the type of a reflection.
 * ```ts
 * const x = 1
 * type Z = typeof x // query on reflection for x
 * ```
 */
export class QueryType extends Type {
    readonly queryType: ReferenceType;

    override readonly type = "query";

    constructor(reference: ReferenceType) {
        super();
        this.queryType = reference;
    }

    protected override getTypeString() {
        return `typeof ${this.queryType.stringify(
            TypeContext.queryTypeTarget
        )}`;
    }

    /**
     * @privateRemarks
     * An argument could be made that this ought to return true for indexedObject
     * since precedence is different than on the value side... if someone really cares
     * they can easily use a custom theme to change this.
     */
    override needsParenthesis(): boolean {
        return false;
    }

    override toObject(serializer: Serializer): JSONOutput.QueryType {
        return {
            type: this.type,
            queryType: serializer.toObject(this.queryType),
        };
    }
}

/**
 * Represents a type that refers to another reflection like a class, interface or enum.
 *
 * ```ts
 * let value: MyClass<T>;
 * ```
 */
export class ReferenceType extends Type {
    override readonly type = "reference";

    /**
     * The name of the referenced type.
     *
     * If the symbol cannot be found cause it's not part of the documentation this
     * can be used to represent the type.
     */
    name: string;

    /**
     * The type arguments of this reference.
     */
    typeArguments?: SomeType[];

    /**
     * The resolved reflection.
     */
    get reflection() {
        if (typeof this._target === "number") {
            return this._project?.getReflectionById(this._target);
        }
        const resolved = this._project?.getReflectionFromSymbol(this._target);
        if (resolved) this._target = resolved.id;
        return resolved;
    }

    /**
     * Don't use this if at all possible. It will eventually go away since models may not
     * retain information from the original TS objects to enable documentation generation from
     * previously generated JSON.
     * @internal
     */
    getSymbol(): ts.Symbol | undefined {
        if (typeof this._target === "number") {
            return;
        }
        return this._target;
    }

    /**
     * The fully qualified name of the referenced type, relative to the file it is defined in.
     * This will usually be the same as `name`, unless namespaces are used.
     */
    qualifiedName: string;

    /**
     * The package that this type is referencing.
     * Will only be set for `ReferenceType`s pointing to a symbol within `node_modules`.
     */
    package?: string;

    private _target: ts.Symbol | number;
    private _project: ProjectReflection | null;

    private constructor(
        name: string,
        target: ts.Symbol | Reflection | number,
        project: ProjectReflection | null,
        qualifiedName: string
    ) {
        super();
        this.name = name;
        this._target = target instanceof Reflection ? target.id : target;
        this._project = project;
        this.qualifiedName = qualifiedName;
    }

    static createResolvedReference(
        name: string,
        target: Reflection | number,
        project: ProjectReflection | null
    ) {
        return new ReferenceType(name, target, project, name);
    }

    static createSymbolReference(
        symbol: ts.Symbol,
        context: Context,
        name?: string
    ) {
        const ref = new ReferenceType(
            name ?? symbol.name,
            symbol,
            context.project,
            getQualifiedName(symbol, name ?? symbol.name)
        );

        const symbolPath = symbol?.declarations?.[0]
            ?.getSourceFile()
            .fileName.replace(/\\/g, "/");
        if (!symbolPath) return ref;

<<<<<<< HEAD
        let startIndex = symbolPath.lastIndexOf("node_modules/");
        if (startIndex === -1) return ref;
        startIndex += "node_modules/".length;
        let stopIndex = symbolPath.indexOf("/", startIndex);
        // Scoped package, e.g. `@types/node`
        if (symbolPath[startIndex] === "@") {
            stopIndex = symbolPath.indexOf("/", stopIndex + 1);
=======
        // Attempt to decide package name from path if it contains "node_modules"
        let startIndex = symbolPath.lastIndexOf("node_modules/");
        if (startIndex !== -1) {
            startIndex += "node_modules/".length;
            let stopIndex = symbolPath.indexOf("/", startIndex);
            // Scoped package, e.g. `@types/node`
            if (symbolPath[startIndex] === "@") {
                stopIndex = symbolPath.indexOf("/", stopIndex + 1);
            }
            const packageName = symbolPath.substring(startIndex, stopIndex);
            ref.package = packageName;
            return ref;
>>>>>>> 1be726c4
        }

        // Otherwise, look for a "package.json" file in a parent path
        ref.package = findPackageForPath(symbolPath);
        return ref;
    }

    /** @internal this is used for type parameters, which don't actually point to something */
    static createBrokenReference(name: string, project: ProjectReflection) {
        return new ReferenceType(name, -1, project, name);
    }

    protected override getTypeString() {
        const name = this.reflection ? this.reflection.name : this.name;
        let typeArgs = "";

        if (this.typeArguments && this.typeArguments.length > 0) {
            typeArgs += "<";
            typeArgs += this.typeArguments
                .map((arg) => arg.stringify(TypeContext.referenceTypeArgument))
                .join(", ");
            typeArgs += ">";
        }

        return name + typeArgs;
    }

    override needsParenthesis(): boolean {
        return false;
    }

    override toObject(serializer: Serializer): JSONOutput.ReferenceType {
        return {
            type: this.type,
            id: this.reflection?.id,
            typeArguments: serializer.toObjectsOptional(this.typeArguments),
            name: this.name,
            qualifiedName: this.qualifiedName,
            package: this.package,
        };
    }
}

/**
 * Represents a type which has it's own reflection like literal types.
 * This type will likely go away at some point and be replaced by a dedicated
 * `ObjectType`. Allowing reflections to be nested within types causes much
 * pain in the rendering code.
 *
 * ```ts
 * let value: { a: string, b: number };
 * ```
 */
export class ReflectionType extends Type {
    override readonly type = "reflection";

    declaration: DeclarationReflection;

    constructor(declaration: DeclarationReflection) {
        super();
        this.declaration = declaration;
    }

    // This really ought to do better, but I'm putting off investing effort here until
    // I'm fully convinced that keeping this is a good idea. Currently, I'd much rather
    // change object types to not create reflections.
    protected override getTypeString() {
        if (!this.declaration.children && this.declaration.signatures) {
            return "Function";
        } else {
            return "Object";
        }
    }

    override needsParenthesis(): boolean {
        return false;
    }

    override toObject(serializer: Serializer): JSONOutput.ReflectionType {
        return {
            type: this.type,
            declaration: serializer.toObject(this.declaration),
        };
    }
}

/**
 * Represents a rest type
 * ```ts
 * type Z = [1, ...2[]]
 * //           ^^^^^^
 * ```
 */
export class RestType extends Type {
    override readonly type = "rest";

    constructor(public elementType: SomeType) {
        super();
    }

    protected override getTypeString() {
        return `...${this.elementType.stringify(TypeContext.restElement)}`;
    }

    override needsParenthesis(): boolean {
        return false;
    }

    override toObject(serializer: Serializer): JSONOutput.RestType {
        return {
            type: this.type,
            elementType: serializer.toObject(this.elementType),
        };
    }
}

/**
 * TS 4.1 template literal types
 * ```ts
 * type Z = `${'a' | 'b'}${'a' | 'b'}`
 * ```
 */
export class TemplateLiteralType extends Type {
    override readonly type = "template-literal";

    constructor(public head: string, public tail: [SomeType, string][]) {
        super();
    }

    protected override getTypeString() {
        return [
            "`",
            this.head,
            ...this.tail.map(([type, text]) => {
                return (
                    "${" +
                    type.stringify(TypeContext.templateLiteralElement) +
                    "}" +
                    text
                );
            }),
            "`",
        ].join("");
    }

    override needsParenthesis(): boolean {
        return false;
    }

    override toObject(serializer: Serializer): JSONOutput.TemplateLiteralType {
        return {
            type: this.type,
            head: this.head,
            tail: this.tail.map(([type, text]) => [
                serializer.toObject(type),
                text,
            ]),
        };
    }
}

/**
 * Represents a tuple type.
 *
 * ```ts
 * let value: [string, boolean];
 * ```
 */
export class TupleType extends Type {
    override readonly type = "tuple";

    /**
     * @param elements The ordered type elements of the tuple type.
     */
    constructor(public elements: SomeType[]) {
        super();
    }

    protected override getTypeString() {
        return (
            "[" +
            this.elements
                .map((t) => t.stringify(TypeContext.tupleElement))
                .join(", ") +
            "]"
        );
    }

    override needsParenthesis(): boolean {
        return false;
    }

    override toObject(serializer: Serializer): JSONOutput.TupleType {
        return {
            type: this.type,
            elements: serializer.toObjectsOptional(this.elements),
        };
    }
}

/**
 * Represents a named member of a tuple type.
 *
 * ```ts
 * let value: [name: string];
 * ```
 */
export class NamedTupleMember extends Type {
    override readonly type = "named-tuple-member";

    constructor(
        public name: string,
        public isOptional: boolean,
        public element: SomeType
    ) {
        super();
    }

    /**
     * Return a string representation of this type.
     */
    protected override getTypeString() {
        return `${this.name}${
            this.isOptional ? "?" : ""
        }: ${this.element.stringify(TypeContext.tupleElement)}`;
    }

    override needsParenthesis(): boolean {
        return false;
    }

    override toObject(serializer: Serializer): JSONOutput.NamedTupleMemberType {
        return {
            type: this.type,
            name: this.name,
            isOptional: this.isOptional,
            element: serializer.toObject(this.element),
        };
    }
}

/**
 * Represents a type operator type.
 *
 * ```ts
 * class A {}
 * class B<T extends keyof A> {}
 * ```
 */
export class TypeOperatorType extends Type {
    override readonly type = "typeOperator";

    constructor(
        public target: SomeType,
        public operator: "keyof" | "unique" | "readonly"
    ) {
        super();
    }

    protected override getTypeString() {
        return `${this.operator} ${this.target.stringify(
            TypeContext.typeOperatorTarget
        )}`;
    }

    override needsParenthesis(context: TypeContext): boolean {
        const map: Record<TypeContext, boolean> = {
            none: false,
            templateLiteralElement: false,
            arrayElement: true,
            indexedAccessElement: false,
            conditionalCheck: false,
            conditionalExtends: false,
            conditionalTrue: false,
            conditionalFalse: false,
            indexedIndex: false,
            indexedObject: true,
            inferredConstraint: false,
            intersectionElement: false,
            mappedName: false,
            mappedParameter: false,
            mappedTemplate: false,
            optionalElement: true,
            predicateTarget: false,
            queryTypeTarget: false,
            typeOperatorTarget: false,
            referenceTypeArgument: false,
            restElement: false,
            tupleElement: false,
            unionElement: false,
        };

        return map[context];
    }

    override toObject(serializer: Serializer): JSONOutput.TypeOperatorType {
        return {
            type: this.type,
            operator: this.operator,
            target: serializer.toObject(this.target),
        };
    }
}

/**
 * Represents an union type.
 *
 * ```ts
 * let value: string | string[];
 * ```
 */
export class UnionType extends Type {
    override readonly type = "union";

    constructor(public types: SomeType[]) {
        super();
        this.normalize();
    }

    protected override getTypeString(): string {
        return this.types
            .map((t) => t.stringify(TypeContext.unionElement))
            .join(" | ");
    }

    override needsParenthesis(context: TypeContext): boolean {
        const map: Record<TypeContext, boolean> = {
            none: false,
            templateLiteralElement: false,
            arrayElement: true,
            indexedAccessElement: false,
            conditionalCheck: true,
            conditionalExtends: false,
            conditionalTrue: false,
            conditionalFalse: false,
            indexedIndex: false,
            indexedObject: true,
            inferredConstraint: false,
            intersectionElement: true,
            mappedName: false,
            mappedParameter: false,
            mappedTemplate: false,
            optionalElement: true,
            predicateTarget: false,
            queryTypeTarget: false,
            typeOperatorTarget: true,
            referenceTypeArgument: false,
            restElement: false,
            tupleElement: false,
            unionElement: false,
        };

        return map[context];
    }

    private normalize() {
        let trueIndex = -1;
        let falseIndex = -1;
        for (
            let i = 0;
            i < this.types.length && (trueIndex === -1 || falseIndex === -1);
            i++
        ) {
            const t = this.types[i];
            if (t instanceof LiteralType) {
                if (t.value === true) {
                    trueIndex = i;
                }
                if (t.value === false) {
                    falseIndex = i;
                }
            }
        }

        if (trueIndex !== -1 && falseIndex !== -1) {
            this.types.splice(Math.max(trueIndex, falseIndex), 1);
            this.types.splice(
                Math.min(trueIndex, falseIndex),
                1,
                new IntrinsicType("boolean")
            );
        }
    }

    override toObject(serializer: Serializer): JSONOutput.UnionType {
        return {
            type: this.type,
            types: this.types.map((t) => serializer.toObject(t)),
        };
    }
}

/**
 * Represents all unknown types that cannot be converted by TypeDoc.
 */
export class UnknownType extends Type {
    override readonly type = "unknown";

    /**
     * A string representation of the type as returned from TypeScript compiler.
     */
    name: string;

    constructor(name: string) {
        super();
        this.name = name;
    }

    protected override getTypeString() {
        return this.name;
    }

    /**
     * Always returns true if not at the root level, we have no idea what's in here, so wrap it in parenthesis
     * to be extra safe.
     */
    override needsParenthesis(context: TypeContext): boolean {
        return context !== TypeContext.none;
    }

    override toObject(): JSONOutput.UnknownType {
        return {
            type: this.type,
            name: this.name,
        };
    }
}

const packageJsonLookupCache: Record<string, string> = {};

function findPackageForPath(sourcePath: string): string | undefined {
    if (packageJsonLookupCache[sourcePath] !== undefined) {
        return packageJsonLookupCache[sourcePath];
    }
    let basePath = sourcePath;
    for (;;) {
        const nextPath = path.dirname(basePath);
        if (nextPath === basePath) {
            return;
        }
        basePath = nextPath;
        const projectPath = path.join(basePath, "package.json");
        try {
            const packageJsonData = fs.readFileSync(projectPath, {
                encoding: "utf8",
            });
            const packageJson = JSON.parse(packageJsonData);
            if (packageJson.name !== undefined) {
                packageJsonLookupCache[sourcePath] = packageJson.name;
            }
            return packageJson.name;
        } catch (err) {
            continue;
        }
    }
}<|MERGE_RESOLUTION|>--- conflicted
+++ resolved
@@ -850,15 +850,6 @@
             .fileName.replace(/\\/g, "/");
         if (!symbolPath) return ref;
 
-<<<<<<< HEAD
-        let startIndex = symbolPath.lastIndexOf("node_modules/");
-        if (startIndex === -1) return ref;
-        startIndex += "node_modules/".length;
-        let stopIndex = symbolPath.indexOf("/", startIndex);
-        // Scoped package, e.g. `@types/node`
-        if (symbolPath[startIndex] === "@") {
-            stopIndex = symbolPath.indexOf("/", stopIndex + 1);
-=======
         // Attempt to decide package name from path if it contains "node_modules"
         let startIndex = symbolPath.lastIndexOf("node_modules/");
         if (startIndex !== -1) {
@@ -871,7 +862,6 @@
             const packageName = symbolPath.substring(startIndex, stopIndex);
             ref.package = packageName;
             return ref;
->>>>>>> 1be726c4
         }
 
         // Otherwise, look for a "package.json" file in a parent path
