import { join, dirname, resolve } from "path";
import * as FS from "fs";
import ts from "typescript";

import type { OptionsReader } from "..";
import type { Logger } from "../../loggers";
import type { Options } from "../options";
import { ok } from "assert";
import { nicePath } from "../../paths";
import { isFile, normalizePath } from "../../fs";
import { createRequire } from "module";

/**
 * Obtains option values from typedoc.json
 * or typedoc.js (discouraged since ~0.14, don't fully deprecate until API has stabilized)
 */
export class TypeDocReader implements OptionsReader {
    /**
     * Should run before the tsconfig reader so that it can specify a tsconfig file to read.
     */
    order = 100;

    name = "typedoc-json";

    supportsPackages = true;

    /**
     * Read user configuration from a typedoc.json or typedoc.js configuration file.
     */
    read(container: Options, logger: Logger, cwd: string): void {
        const path = container.getValue("options") || cwd;
        const file = this.findTypedocFile(path);

        if (!file) {
            if (container.isSet("options")) {
                logger.error(
                    `The options file ${nicePath(path)} does not exist.`
                );
            }
            return;
        }

        const seen = new Set<string>();
        this.readFile(file, container, logger, seen);
    }

    /**
     * Read the given options file + any extended files.
     * @param file
     * @param container
     * @param logger
     */
    private readFile(
        file: string,
        container: Options & { setValue(key: string, value: unknown): void },
        logger: Logger,
        seen: Set<string>
    ) {
        if (seen.has(file)) {
            logger.error(
                `Tried to load the options file ${nicePath(
                    file
                )} multiple times.`
            );
            return;
        }
        seen.add(file);

        let fileContent: any;
        if (file.endsWith(".json")) {
            const readResult = ts.readConfigFile(normalizePath(file), (path) =>
                FS.readFileSync(path, "utf-8")
            );

            if (readResult.error) {
                logger.error(
                    `Failed to parse ${nicePath(
                        file
                    )}, ensure it exists and contains an object.`
                );
                return;
            } else {
                fileContent = readResult.config;
            }
        } else {
            // eslint-disable-next-line @typescript-eslint/no-var-requires
            fileContent = require(file);
        }

        if (typeof fileContent !== "object" || !fileContent) {
            logger.error(
                `The root value of ${nicePath(file)} is not an object.`
            );
            return;
        }

        // clone option object to avoid of property changes in re-calling this file
        const data = { ...fileContent };
        delete data["$schema"]; // Useful for better autocompletion, should not be read as a key.

        if ("extends" in data) {
            const resolver = createRequire(file);
            const extended: string[] = getStringArray(data["extends"]);
            for (const extendedFile of extended) {
                let resolvedParent: string;
                try {
                    resolvedParent = resolver.resolve(extendedFile);
                } catch {
                    logger.error(
                        `Failed to resolve ${extendedFile} to a file in ${nicePath(
                            file
                        )}`
                    );
                    continue;
                }
                this.readFile(resolvedParent, container, logger, seen);
            }
            delete data["extends"];
        }

        for (const [key, val] of Object.entries(data)) {
            try {
                container.setValue(
                    key as never,
                    val as never,
                    resolve(dirname(file))
                );
            } catch (error) {
                ok(error instanceof Error);
                logger.error(error.message);
            }
        }
    }

    /**
     * Search for the configuration file given path
     *
     * @param  path Path to the typedoc.(js|json) file. If path is a directory
     *   typedoc file will be attempted to be found at the root of this path
     * @param logger
     * @return the typedoc.(js|json) file path or undefined
     */
    private findTypedocFile(path: string): string | undefined {
        path = resolve(path);

        return [
            path,
            join(path, "typedoc.json"),
            join(path, "typedoc.jsonc"),
            join(path, "typedoc.config.js"),
            join(path, "typedoc.config.cjs"),
            join(path, "typedoc.js"),
            join(path, "typedoc.cjs"),
            join(path, ".config/typedoc.json"),
<<<<<<< HEAD
        ].find(isFile);
=======
            join(path, ".config/typedoc.jsonc"),
            join(path, ".config/typedoc.config.js"),
            join(path, ".config/typedoc.config.cjs"),
            join(path, ".config/typedoc.js"),
            join(path, ".config/typedoc.cjs"),
        ].find((path) => FS.existsSync(path) && FS.statSync(path).isFile());
>>>>>>> c75f44f1
    }
}

function getStringArray(arg: unknown): string[] {
    return Array.isArray(arg) ? arg.map(String) : [String(arg)];
}<|MERGE_RESOLUTION|>--- conflicted
+++ resolved
@@ -152,16 +152,12 @@
             join(path, "typedoc.js"),
             join(path, "typedoc.cjs"),
             join(path, ".config/typedoc.json"),
-<<<<<<< HEAD
-        ].find(isFile);
-=======
             join(path, ".config/typedoc.jsonc"),
             join(path, ".config/typedoc.config.js"),
             join(path, ".config/typedoc.config.cjs"),
             join(path, ".config/typedoc.js"),
             join(path, ".config/typedoc.cjs"),
-        ].find((path) => FS.existsSync(path) && FS.statSync(path).isFile());
->>>>>>> c75f44f1
+        ].find(isFile);
     }
 }
 
