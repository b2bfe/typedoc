--- conflicted
+++ resolved
@@ -1,3 +1,5 @@
+import * as Util from "util";
+
 /**
  * This type provides a flag that can be used to turn off more lax overloads intended for
  * plugin use only to catch type errors in the TypeDoc codebase. The prepublishOnly npm
@@ -33,16 +35,17 @@
  */
 export type NeverIfInternal<T> = IfInternal<never, T>;
 
-<<<<<<< HEAD
-import * as Util from "util";
-
+/**
+ * Utility to help type checking ensure that there is no uncovered case.
+ */
 export function assertNever(x: never): never {
     throw new Error(
         `Expected handling to cover all possible cases, but it didn't cover: ${Util.inspect(
             x
         )}`
     );
-=======
+}
+
 /**
  * This is a hack to make it possible to detect and warn about installation setups
  * which result in TypeDoc being installed multiple times. If TypeDoc has been loaded
@@ -56,5 +59,4 @@
 
 export function hasBeenLoadedMultipleTimes() {
     return getLoads() !== 1;
->>>>>>> b737c1dd
 }