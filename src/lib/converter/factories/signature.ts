import * as ts from "typescript";
import assert from "assert";
import {
    ConversionFlags,
    DeclarationReflection,
    IntrinsicType,
    ParameterReflection,
    PredicateType,
    Reflection,
    ReflectionFlag,
    ReflectionKind,
    SignatureReflection,
    TypeParameterReflection,
    VarianceModifier,
} from "../../models";
import type { Context } from "../context";
import { ConverterEvents } from "../converter-events";
import { convertDefaultValue } from "../convert-expression";
import { removeUndefined } from "../utils/reflections";
import { getComment, getJsDocComment, getSignatureComment } from "../comments";
import { ReflectionSymbolId } from "../../models/reflections/id";

export function createSignature(
    context: Context,
    kind:
        | ReflectionKind.CallSignature
        | ReflectionKind.ConstructorSignature
        | ReflectionKind.GetSignature
        | ReflectionKind.SetSignature,
    signature: ts.Signature,
    symbol: ts.Symbol | undefined,
    declaration?: ts.SignatureDeclaration | ts.JSDocSignature
) {
    assert(context.scope instanceof DeclarationReflection);

    declaration ||= signature.getDeclaration() as
        | ts.SignatureDeclaration
        | undefined;

    const sigRef = new SignatureReflection(
        kind == ReflectionKind.ConstructorSignature
            ? `new ${context.scope.parent!.name}`
            : context.scope.name,
        kind,
        context.scope
    );
<<<<<<< HEAD
    if (symbol && declaration) {
        context.project.registerSymbolId(
            sigRef,
            new ReflectionSymbolId(symbol, declaration)
        );
    }
    if (declaration) {
=======

    // If we are creating signatures for a variable and the variable has a comment associated with it
    // then we should prefer that variable's comment over any comment on the signature. The comment plugin
    // will copy the comment down if this signature doesn't have one, so don't set one.
    if (
        declaration &&
        (!context.scope.comment ||
            !(context.scope.conversionFlags & ConversionFlags.VariableSource))
    ) {
>>>>>>> 2e8af773
        sigRef.comment = getSignatureComment(
            declaration,
            context.converter.config,
            context.logger,
            context.converter.commentStyle
        );
    }

    sigRef.typeParameters = convertTypeParameters(
        context,
        sigRef,
        signature.typeParameters
    );

    const parameterSymbols: ReadonlyArray<ts.Symbol & { type?: ts.Type }> =
        signature.thisParameter
            ? [signature.thisParameter, ...signature.parameters]
            : signature.parameters;

    sigRef.parameters = convertParameters(
        context,
        sigRef,
        parameterSymbols,
        declaration?.parameters
    );

    const predicate = context.checker.getTypePredicateOfSignature(signature);
    if (predicate) {
        sigRef.type = convertPredicate(predicate, context.withScope(sigRef));
    } else if (kind == ReflectionKind.SetSignature) {
        sigRef.type = new IntrinsicType("void");
    } else {
        sigRef.type = context.converter.convertType(
            context.withScope(sigRef),
            (declaration?.kind === ts.SyntaxKind.FunctionDeclaration &&
                declaration.type) ||
                signature.getReturnType()
        );
    }

    context.registerReflection(sigRef, undefined);

    switch (kind) {
        case ReflectionKind.GetSignature:
            context.scope.getSignature = sigRef;
            break;
        case ReflectionKind.SetSignature:
            context.scope.setSignature = sigRef;
            break;
        case ReflectionKind.CallSignature:
        case ReflectionKind.ConstructorSignature:
            context.scope.signatures ??= [];
            context.scope.signatures.push(sigRef);
            break;
    }

    context.trigger(ConverterEvents.CREATE_SIGNATURE, sigRef, declaration);
}

function convertParameters(
    context: Context,
    sigRef: SignatureReflection,
    parameters: readonly (ts.Symbol & { type?: ts.Type })[],
    parameterNodes:
        | readonly ts.ParameterDeclaration[]
        | readonly ts.JSDocParameterTag[]
        | undefined
) {
    return parameters.map((param, i) => {
        const declaration = param.valueDeclaration as
            | ts.Declaration
            | undefined;
        assert(
            !declaration ||
                ts.isParameter(declaration) ||
                ts.isJSDocParameterTag(declaration)
        );
        const paramRefl = new ParameterReflection(
            /__\d+/.test(param.name) ? "__namedParameters" : param.name,
            ReflectionKind.Parameter,
            sigRef
        );
        if (declaration && ts.isJSDocParameterTag(declaration)) {
            paramRefl.comment = getJsDocComment(
                declaration,
                context.converter.config,
                context.logger
            );
        }
        paramRefl.comment ||= getComment(
            param,
            paramRefl.kind,
            context.converter.config,
            context.logger,
            context.converter.commentStyle
        );

        context.registerReflection(paramRefl, param);
        context.trigger(ConverterEvents.CREATE_PARAMETER, paramRefl);

        let type: ts.Type | ts.TypeNode | undefined;
        if (declaration) {
            type = context.checker.getTypeOfSymbolAtLocation(
                param,
                declaration
            );
        } else {
            type = param.type;
        }

        paramRefl.type = context.converter.convertType(
            context.withScope(paramRefl),
            type
        );

        let isOptional = false;
        if (declaration) {
            isOptional = ts.isParameter(declaration)
                ? !!declaration.questionToken ||
                  ts
                      .getJSDocParameterTags(declaration)
                      .some((tag) => tag.isBracketed)
                : declaration.isBracketed;
        }

        if (isOptional) {
            paramRefl.type = removeUndefined(paramRefl.type);
        }

        paramRefl.defaultValue = convertDefaultValue(parameterNodes?.[i]);
        paramRefl.setFlag(ReflectionFlag.Optional, isOptional);

        // If we have no declaration, then this is an implicitly defined parameter in JS land
        // because the method body uses `arguments`... which is always a rest argument
        let isRest = true;
        if (declaration) {
            isRest = ts.isParameter(declaration)
                ? !!declaration.dotDotDotToken
                : !!declaration.typeExpression &&
                  ts.isJSDocVariadicType(declaration.typeExpression.type);
        }

        paramRefl.setFlag(ReflectionFlag.Rest, isRest);
        return paramRefl;
    });
}

export function convertParameterNodes(
    context: Context,
    sigRef: SignatureReflection,
    parameters: readonly (ts.JSDocParameterTag | ts.ParameterDeclaration)[]
) {
    return parameters.map((param) => {
        const paramRefl = new ParameterReflection(
            /__\d+/.test(param.name.getText())
                ? "__namedParameters"
                : param.name.getText(),
            ReflectionKind.Parameter,
            sigRef
        );
        if (ts.isJSDocParameterTag(param)) {
            paramRefl.comment = getJsDocComment(
                param,
                context.converter.config,
                context.logger
            );
        }
        context.registerReflection(
            paramRefl,
            context.getSymbolAtLocation(param)
        );
        context.trigger(ConverterEvents.CREATE_PARAMETER, paramRefl);

        paramRefl.type = context.converter.convertType(
            context.withScope(paramRefl),
            ts.isParameter(param) ? param.type : param.typeExpression?.type
        );

        const isOptional = ts.isParameter(param)
            ? !!param.questionToken
            : param.isBracketed;
        if (isOptional) {
            paramRefl.type = removeUndefined(paramRefl.type);
        }

        paramRefl.defaultValue = convertDefaultValue(param);
        paramRefl.setFlag(ReflectionFlag.Optional, isOptional);
        paramRefl.setFlag(
            ReflectionFlag.Rest,
            ts.isParameter(param)
                ? !!param.dotDotDotToken
                : !!param.typeExpression &&
                      ts.isJSDocVariadicType(param.typeExpression.type)
        );
        return paramRefl;
    });
}

function convertTypeParameters(
    context: Context,
    parent: Reflection,
    parameters: readonly ts.TypeParameter[] | undefined
) {
    return parameters?.map((param) => {
        const constraintT = param.getConstraint();
        const defaultT = param.getDefault();

        const constraint = constraintT
            ? context.converter.convertType(context, constraintT)
            : void 0;
        const defaultType = defaultT
            ? context.converter.convertType(context, defaultT)
            : void 0;

        // There's no way to determine directly from a ts.TypeParameter what it's variance modifiers are
        // so unfortunately we have to go back to the node for this...
        const variance = getVariance(
            param.getSymbol()?.declarations?.find(ts.isTypeParameterDeclaration)
                ?.modifiers
        );

        const paramRefl = new TypeParameterReflection(
            param.symbol.name,
            constraint,
            defaultType,
            parent,
            variance
        );
        context.registerReflection(paramRefl, param.getSymbol());
        context.trigger(ConverterEvents.CREATE_TYPE_PARAMETER, paramRefl);

        return paramRefl;
    });
}

export function convertTypeParameterNodes(
    context: Context,
    parameters: readonly ts.TypeParameterDeclaration[] | undefined
) {
    return parameters?.map((param) =>
        createTypeParamReflection(param, context)
    );
}

export function createTypeParamReflection(
    param: ts.TypeParameterDeclaration,
    context: Context
) {
    const constraint = param.constraint
        ? context.converter.convertType(context, param.constraint)
        : void 0;
    const defaultType = param.default
        ? context.converter.convertType(context, param.default)
        : void 0;
    const paramRefl = new TypeParameterReflection(
        param.name.text,
        constraint,
        defaultType,
        context.scope,
        getVariance(param.modifiers)
    );
    context.registerReflection(paramRefl, param.symbol);

    if (ts.isJSDocTemplateTag(param.parent)) {
        paramRefl.comment = getJsDocComment(
            param.parent,
            context.converter.config,
            context.logger
        );
    }

    context.trigger(ConverterEvents.CREATE_TYPE_PARAMETER, paramRefl, param);
    return paramRefl;
}

function getVariance(
    modifiers: ts.ModifiersArray | undefined
): VarianceModifier | undefined {
    const hasIn = modifiers?.some(
        (mod) => mod.kind === ts.SyntaxKind.InKeyword
    );
    const hasOut = modifiers?.some(
        (mod) => mod.kind === ts.SyntaxKind.OutKeyword
    );

    if (hasIn && hasOut) {
        return VarianceModifier.inOut;
    }

    if (hasIn) {
        return VarianceModifier.in;
    }

    if (hasOut) {
        return VarianceModifier.out;
    }
}

function convertPredicate(
    predicate: ts.TypePredicate,
    context: Context
): PredicateType {
    let name: string;
    switch (predicate.kind) {
        case ts.TypePredicateKind.This:
        case ts.TypePredicateKind.AssertsThis:
            name = "this";
            break;
        case ts.TypePredicateKind.Identifier:
        case ts.TypePredicateKind.AssertsIdentifier:
            name = predicate.parameterName;
            break;
    }

    let asserts: boolean;
    switch (predicate.kind) {
        case ts.TypePredicateKind.This:
        case ts.TypePredicateKind.Identifier:
            asserts = false;
            break;
        case ts.TypePredicateKind.AssertsThis:
        case ts.TypePredicateKind.AssertsIdentifier:
            asserts = true;
            break;
    }

    return new PredicateType(
        name,
        asserts,
        predicate.type
            ? context.converter.convertType(context, predicate.type)
            : void 0
    );
}<|MERGE_RESOLUTION|>--- conflicted
+++ resolved
@@ -44,15 +44,12 @@
         kind,
         context.scope
     );
-<<<<<<< HEAD
     if (symbol && declaration) {
         context.project.registerSymbolId(
             sigRef,
             new ReflectionSymbolId(symbol, declaration)
         );
     }
-    if (declaration) {
-=======
 
     // If we are creating signatures for a variable and the variable has a comment associated with it
     // then we should prefer that variable's comment over any comment on the signature. The comment plugin
@@ -62,7 +59,6 @@
         (!context.scope.comment ||
             !(context.scope.conversionFlags & ConversionFlags.VariableSource))
     ) {
->>>>>>> 2e8af773
         sigRef.comment = getSignatureComment(
             declaration,
             context.converter.config,
