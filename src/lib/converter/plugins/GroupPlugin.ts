import {
    Reflection,
    ReflectionKind,
    ContainerReflection,
    DeclarationReflection,
} from "../../models/reflections/index";
import { ReflectionGroup } from "../../models/ReflectionGroup";
import { Component, ConverterComponent } from "../components";
import { Converter } from "../converter";
import type { Context } from "../context";
import { getSortFunction } from "../../utils/sort";
import { BindOption, removeIf } from "../../utils";
import { Comment } from "../../models";

/**
 * A handler that sorts and groups the found reflections in the resolving phase.
 *
 * The handler sets the `groups` property of all container reflections.
 */
@Component({ name: "group" })
export class GroupPlugin extends ConverterComponent {
<<<<<<< HEAD
    /** @internal */
    @BindOption("sort")
    sortStrategies!: SortStrategy[];
=======
    /**
     * Define the singular name of individual reflection kinds.
     */
    static SINGULARS = {
        [ReflectionKind.Enum]: "Enumeration",
        [ReflectionKind.EnumMember]: "Enumeration Member",
    };

    /**
     * Define the plural name of individual reflection kinds.
     */
    static PLURALS = {
        [ReflectionKind.Class]: "Classes",
        [ReflectionKind.Property]: "Properties",
        [ReflectionKind.Enum]: "Enumerations",
        [ReflectionKind.EnumMember]: "Enumeration Members",
        [ReflectionKind.TypeAlias]: "Type Aliases",
    };

    sortFunction!: (reflections: DeclarationReflection[]) => void;
>>>>>>> 56813c0c

    @BindOption("searchGroupBoosts")
    boosts!: Record<string, number>;

    usedBoosts = new Set<string>();

    /**
     * Create a new GroupPlugin instance.
     */
    override initialize() {
        this.listenTo(this.owner, {
            [Converter.EVENT_RESOLVE_BEGIN]: () => {
                this.sortFunction = getSortFunction(this.application.options);
            },
            [Converter.EVENT_RESOLVE]: this.onResolve,
            [Converter.EVENT_RESOLVE_END]: this.onEndResolve,
        });
    }

    /**
     * Triggered when the converter resolves a reflection.
     *
     * @param context  The context object describing the current state the converter is in.
     * @param reflection  The reflection that is currently resolved.
     */
    private onResolve(_context: Context, reflection: Reflection) {
        if (reflection instanceof ContainerReflection) {
            this.group(reflection);
        }
    }

    /**
     * Triggered when the converter has finished resolving a project.
     *
     * @param context  The context object describing the current state the converter is in.
     */
    private onEndResolve(context: Context) {
        this.group(context.project);

        const unusedBoosts = new Set(Object.keys(this.boosts));
        for (const boost of this.usedBoosts) {
            unusedBoosts.delete(boost);
        }
        this.usedBoosts.clear();

        if (
            unusedBoosts.size &&
            this.application.options.isSet("searchGroupBoosts")
        ) {
            context.logger.warn(
                `Not all groups specified in searchGroupBoosts were used in the documentation.` +
                    ` The unused groups were:\n\t${Array.from(
                        unusedBoosts
                    ).join("\n\t")}`
            );
        }
    }

    private group(reflection: ContainerReflection) {
        if (
            reflection.children &&
            reflection.children.length > 0 &&
            !reflection.groups
        ) {
            this.sortFunction(reflection.children);
            reflection.groups = this.getReflectionGroups(reflection.children);
        }
    }

    /**
     * Extracts the groups for a given reflection.
     *
     * @privateRemarks
     * If you change this, also update getCategories in CategoryPlugin accordingly.
     */
    getGroups(reflection: DeclarationReflection) {
        const groups = new Set<string>();
        function extractGroupTags(comment: Comment | undefined) {
            if (!comment) return;
            removeIf(comment.blockTags, (tag) => {
                if (tag.tag === "@group") {
                    groups.add(Comment.combineDisplayParts(tag.content).trim());

                    return true;
                }
                return false;
            });
        }

        extractGroupTags(reflection.comment);
        for (const sig of reflection.getNonIndexSignatures()) {
            extractGroupTags(sig.comment);
        }

        if (reflection.type?.type === "reflection") {
            extractGroupTags(reflection.type.declaration.comment);
            for (const sig of reflection.type.declaration.getNonIndexSignatures()) {
                extractGroupTags(sig.comment);
            }
        }

        groups.delete("");
        if (groups.size === 0) {
            groups.add(ReflectionKind.pluralString(reflection.kind));
        }

        for (const group of groups) {
            if (group in this.boosts) {
                this.usedBoosts.add(group);
                reflection.relevanceBoost =
                    (reflection.relevanceBoost ?? 1) * this.boosts[group];
            }
        }

        return groups;
    }

    /**
     * Create a grouped representation of the given list of reflections.
     *
     * Reflections are grouped by kind and sorted by weight and name.
     *
     * @param reflections  The reflections that should be grouped.
     * @returns An array containing all children of the given reflection grouped by their kind.
     */
    getReflectionGroups(
        reflections: DeclarationReflection[]
    ): ReflectionGroup[] {
        const groups = new Map<string, ReflectionGroup>();

        reflections.forEach((child) => {
            for (const name of this.getGroups(child)) {
                let group = groups.get(name);
                if (!group) {
                    group = new ReflectionGroup(name);
                    groups.set(name, group);
                }

                group.children.push(child);
            }
        });

        return Array.from(groups.values());
    }
}<|MERGE_RESOLUTION|>--- conflicted
+++ resolved
@@ -19,32 +19,7 @@
  */
 @Component({ name: "group" })
 export class GroupPlugin extends ConverterComponent {
-<<<<<<< HEAD
-    /** @internal */
-    @BindOption("sort")
-    sortStrategies!: SortStrategy[];
-=======
-    /**
-     * Define the singular name of individual reflection kinds.
-     */
-    static SINGULARS = {
-        [ReflectionKind.Enum]: "Enumeration",
-        [ReflectionKind.EnumMember]: "Enumeration Member",
-    };
-
-    /**
-     * Define the plural name of individual reflection kinds.
-     */
-    static PLURALS = {
-        [ReflectionKind.Class]: "Classes",
-        [ReflectionKind.Property]: "Properties",
-        [ReflectionKind.Enum]: "Enumerations",
-        [ReflectionKind.EnumMember]: "Enumeration Members",
-        [ReflectionKind.TypeAlias]: "Type Aliases",
-    };
-
     sortFunction!: (reflections: DeclarationReflection[]) => void;
->>>>>>> 56813c0c
 
     @BindOption("searchGroupBoosts")
     boosts!: Record<string, number>;
