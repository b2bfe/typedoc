--- conflicted
+++ resolved
@@ -1,23 +1,7 @@
-<<<<<<< HEAD
-import {
-    ContainerReflection,
-    DeclarationReflection,
-    makeRecursiveVisitor,
-    ParameterReflection,
-    ProjectReflection,
-    ReferenceType,
-    Reflection,
-    SignatureReflection,
-    TypeParameterReflection,
-} from "../models";
+import type { ProjectReflection, ReferenceType } from "../models";
 import type { Logger } from "../utils";
 import { nicePath } from "../utils/paths";
-=======
-import * as ts from "typescript";
-import type { ProjectReflection } from "../models";
-import type { Logger } from "../utils";
 import { discoverAllReferenceTypes } from "../utils/reflections";
->>>>>>> 2e8af773
 
 function makeIntentionallyExportedHelper(
     project: ProjectReflection,
@@ -82,45 +66,23 @@
     );
     const warned = new Set<string>();
 
-<<<<<<< HEAD
-    const visitor = makeRecursiveVisitor({
-        reference(type) {
-            const uniqueId = `${type.sourceFileName}\0${type.qualifiedName}`;
+    for (const { type, owner } of discoverAllReferenceTypes(project, true)) {
+        const uniqueId = `${type.sourceFileName}\0${type.qualifiedName}`;
 
-            // If we don't have a symbol, then this was an intentionally broken reference.
-            if (
-                !type.reflection &&
-                !type.isIntentionallyBroken() &&
-                !intentional.has(type, type.qualifiedName) &&
-                !warned.has(uniqueId)
-            ) {
-                warned.add(uniqueId);
+        if (
+            !type.reflection &&
+            !type.externalUrl &&
+            !type.isIntentionallyBroken() &&
+            !intentional.has(type, type.qualifiedName) &&
+            !warned.has(uniqueId)
+        ) {
+            warned.add(uniqueId);
 
-                logger.warn(
-                    `${type.qualifiedName}, defined in ${nicePath(
-                        type.sourceFileName!
-                    )}, is referenced by ${current!.getFullName()} but not included in the documentation.`
-=======
-    for (const { type, owner } of discoverAllReferenceTypes(project, true)) {
-        // If we don't have a symbol, then this was an intentionally broken reference.
-        const symbol = type.getSymbol();
-        if (!type.reflection && !type.externalUrl && symbol) {
-            if (
-                (symbol.flags & ts.SymbolFlags.TypeParameter) === 0 &&
-                !intentional.has(symbol, type.qualifiedName) &&
-                !warned.has(symbol)
-            ) {
-                warned.add(symbol);
-                const decl = symbol.declarations![0];
-
-                logger.warn(
-                    `${
-                        type.qualifiedName
-                    } is referenced by ${owner.getFullName()} but not included in the documentation.`,
-                    decl
->>>>>>> 2e8af773
-                );
-            }
+            logger.warn(
+                `${type.qualifiedName}, defined in ${nicePath(
+                    type.sourceFileName!
+                )}, is referenced by ${owner.getFullName()} but not included in the documentation.`
+            );
         }
     }
 
