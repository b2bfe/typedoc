--- conflicted
+++ resolved
@@ -1,8 +1,4 @@
-<<<<<<< HEAD
-import { classNames, displayPartsToMarkdown } from "../../lib";
-=======
 import { classNames, renderName } from "../../lib";
->>>>>>> 94f6693c
 import type { DefaultThemeRenderContext } from "../DefaultThemeRenderContext";
 import { JSX, Raw } from "../../../../utils";
 import { ContainerReflection, DeclarationReflection, ReflectionCategory, ReflectionKind } from "../../../../models";
@@ -26,11 +22,7 @@
                             )}
                         >
                             {icons[item.kind]()}
-<<<<<<< HEAD
-                            <span>{item.name}</span>
-=======
                             <span>{renderName(item)}</span>
->>>>>>> 94f6693c
                         </a>
                         {"\n"}
                     </>
