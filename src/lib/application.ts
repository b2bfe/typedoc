--- conflicted
+++ resolved
@@ -34,11 +34,8 @@
     ignorePackage,
     loadPackageManifest,
 } from "./utils/package-manifest";
-<<<<<<< HEAD
 import { validateExports } from "./validation/exports";
-=======
 import { ok } from "assert";
->>>>>>> 1aee3134
 
 // eslint-disable-next-line @typescript-eslint/no-var-requires
 const packageInfo = require("../../package.json") as {
