import type * as ts from "typescript";

/**
 * Expose the internal TypeScript APIs that are used by TypeDoc
 */
declare module "typescript" {
    interface Node {
        // https://github.com/microsoft/TypeScript/blob/v4.1.5/src/compiler/types.ts#L847
        symbol?: ts.Symbol;
    }

    interface Symbol {
        // TS before 5.0
        // https://github.com/microsoft/TypeScript/blob/v4.1.5/src/compiler/types.ts#L4734-L4737
        checkFlags?: CheckFlags;

<<<<<<< HEAD
        // https://github.com/microsoft/TypeScript/blob/v4.7.4/src/compiler/types.ts#L4941
        // https://github.com/microsoft/TypeScript/issues/38344
        parent?: ts.Symbol;
=======
        // TS 5.0
        // https://github.com/microsoft/TypeScript/blob/5.0.2/src/compiler/types.ts#L5891-L5898
        links?: {
            checkFlags: CheckFlags;
        };
>>>>>>> 415c819b
    }

    interface TypeChecker {
        // https://github.com/microsoft/TypeScript/blob/v4.1.5/src/compiler/types.ts#L4145
        // https://github.com/microsoft/TypeScript/issues/42118
        getTypePredicateOfSignature(
            signature: ts.Signature
        ): ts.TypePredicate | undefined;

        // https://github.com/microsoft/TypeScript/blob/v4.7.2/src/compiler/types.ts#L4188
        getTypeOfSymbol(symbol: Symbol): Type;
    }

    export interface Signature {
        thisParameter?: ts.Symbol;
    }

    // https://github.com/microsoft/TypeScript/blob/e213b2af3430bdc9cf5fbc76a8634d832e7aaaaa/src/compiler/types.ts#L5298-L5299
    export interface UnionType {
        /* @internal */
        origin?: ts.Type; // Denormalized union, intersection, or index type in which union originates
    }

    // https://github.com/microsoft/TypeScript/blob/v4.1.5/src/compiler/types.ts#L4707-L4732
    /* @internal */
    export enum CheckFlags {
        Instantiated = 1 << 0, // Instantiated symbol
        SyntheticProperty = 1 << 1, // Property in union or intersection type
        SyntheticMethod = 1 << 2, // Method in union or intersection type
        Readonly = 1 << 3, // Readonly transient symbol
        ReadPartial = 1 << 4, // Synthetic property present in some but not all constituents
        WritePartial = 1 << 5, // Synthetic property present in some but only satisfied by an index signature in others
        HasNonUniformType = 1 << 6, // Synthetic property with non-uniform type in constituents
        HasLiteralType = 1 << 7, // Synthetic property with at least one literal type in constituents
        ContainsPublic = 1 << 8, // Synthetic property with public constituent(s)
        ContainsProtected = 1 << 9, // Synthetic property with protected constituent(s)
        ContainsPrivate = 1 << 10, // Synthetic property with private constituent(s)
        ContainsStatic = 1 << 11, // Synthetic property with static constituent(s)
        Late = 1 << 12, // Late-bound symbol for a computed property with a dynamic name
        ReverseMapped = 1 << 13, // Property of reverse-inferred homomorphic mapped type
        OptionalParameter = 1 << 14, // Optional parameter
        RestParameter = 1 << 15, // Rest parameter
        DeferredType = 1 << 16, // Calculation of the type of this symbol is deferred due to processing costs, should be fetched with `getTypeOfSymbolWithDeferredType`
        HasNeverType = 1 << 17, // Synthetic property with at least one never type in constituents
        Mapped = 1 << 18, // Property of mapped type
        StripOptional = 1 << 19, // Strip optionality in mapped property
        Synthetic = SyntheticProperty | SyntheticMethod,
        Discriminant = HasNonUniformType | HasLiteralType,
        Partial = ReadPartial | WritePartial,
    }
}<|MERGE_RESOLUTION|>--- conflicted
+++ resolved
@@ -14,17 +14,15 @@
         // https://github.com/microsoft/TypeScript/blob/v4.1.5/src/compiler/types.ts#L4734-L4737
         checkFlags?: CheckFlags;
 
-<<<<<<< HEAD
-        // https://github.com/microsoft/TypeScript/blob/v4.7.4/src/compiler/types.ts#L4941
-        // https://github.com/microsoft/TypeScript/issues/38344
-        parent?: ts.Symbol;
-=======
         // TS 5.0
         // https://github.com/microsoft/TypeScript/blob/5.0.2/src/compiler/types.ts#L5891-L5898
         links?: {
             checkFlags: CheckFlags;
         };
->>>>>>> 415c819b
+
+        // https://github.com/microsoft/TypeScript/blob/v4.7.4/src/compiler/types.ts#L4941
+        // https://github.com/microsoft/TypeScript/issues/38344
+        parent?: ts.Symbol;
     }
 
     interface TypeChecker {
