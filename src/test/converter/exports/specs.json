{
  "id": 0,
  "name": "typedoc",
  "kind": 1,
  "flags": {},
  "children": [
    {
      "id": 14,
      "name": "export",
      "kind": 2,
      "kindString": "Module",
      "flags": {},
      "children": [
        {
          "id": 46,
          "name": "GH1453Helper",
          "kind": 16777216,
          "kindString": "Reference",
          "flags": {},
          "sources": [
            {
              "fileName": "mod.ts",
              "line": 44,
              "character": 12
            }
          ],
          "target": 35
        },
        {
          "id": 39,
          "name": "Mod",
          "kind": 16777216,
          "kindString": "Reference",
          "flags": {},
          "sources": [
            {
              "fileName": "export.ts",
              "line": 5,
              "character": 22
            }
          ],
          "target": 29
        },
        {
          "id": 41,
          "name": "Mod2",
          "kind": 16777216,
          "kindString": "Reference",
          "flags": {},
          "sources": [
            {
              "fileName": "export.ts",
              "line": 14,
              "character": 12
            }
          ],
          "target": 29
        },
        {
          "id": 40,
          "name": "ModDefault",
          "kind": 16777216,
          "kindString": "Reference",
          "flags": {},
          "sources": [
            {
              "fileName": "export.ts",
              "line": 5,
              "character": 27
            }
          ],
          "target": 36
        },
        {
          "id": 45,
          "name": "ThisModule",
          "kind": 16777216,
          "kindString": "Reference",
          "flags": {},
          "sources": [
            {
              "fileName": "mod.ts",
              "line": 42,
              "character": 12
            }
          ],
          "target": 34
        },
        {
          "id": 42,
          "name": "a",
          "kind": 16777216,
          "kindString": "Reference",
          "flags": {},
          "sources": [
            {
              "fileName": "mod.ts",
              "line": 8,
              "character": 13
            }
          ],
          "target": 30
        },
        {
          "id": 43,
          "name": "b",
          "kind": 16777216,
          "kindString": "Reference",
          "flags": {},
          "sources": [
            {
              "fileName": "mod.ts",
              "line": 13,
              "character": 14
            }
          ],
          "target": 31
        },
        {
          "id": 38,
          "name": "c",
          "kind": 16777216,
          "kindString": "Reference",
          "flags": {},
          "sources": [
            {
              "fileName": "export.ts",
              "line": 5,
              "character": 14
            }
          ],
          "target": 30
        },
        {
          "id": 20,
          "name": "GH1453",
          "kind": 4,
          "kindString": "Namespace",
          "flags": {},
          "children": [
            {
              "id": 25,
              "name": "Foo",
              "kind": 4194304,
              "kindString": "Type alias",
              "flags": {},
              "sources": [
                {
                  "fileName": "export.ts",
                  "line": 31,
                  "character": 16
                }
              ],
              "type": {
                "type": "reference",
                "id": 29,
                "name": "GH1453Helper"
              }
            },
            {
              "id": 23,
              "name": "Member",
              "kind": 32,
              "kindString": "Variable",
<<<<<<< HEAD
              "flags": {},
              "sources": [
                {
                  "fileName": "export.ts",
                  "line": 28,
                  "character": 17
                }
              ],
=======
              "flags": {
                "isConst": true
              },
>>>>>>> 1e0e38cf
              "type": {
                "type": "literal",
                "value": 1
              },
              "defaultValue": "Mod.a"
            },
            {
              "id": 21,
              "name": "Module",
              "kind": 32,
              "kindString": "Variable",
<<<<<<< HEAD
              "flags": {},
              "sources": [
                {
                  "fileName": "export.ts",
                  "line": 26,
                  "character": 17
                }
              ],
=======
              "flags": {
                "isConst": true
              },
>>>>>>> 1e0e38cf
              "type": {
                "type": "reference",
                "id": 29,
                "name": "__module"
              },
              "defaultValue": "Mod"
            },
            {
              "id": 24,
              "name": "TypedMember",
              "kind": 32,
              "kindString": "Variable",
<<<<<<< HEAD
              "flags": {},
              "sources": [
                {
                  "fileName": "export.ts",
                  "line": 29,
                  "character": 17
                }
              ],
=======
              "flags": {
                "isConst": true
              },
>>>>>>> 1e0e38cf
              "type": {
                "type": "reference",
                "id": 29,
                "name": "a"
              },
              "defaultValue": "Mod.a"
            },
            {
              "id": 22,
              "name": "TypedModule",
              "kind": 32,
              "kindString": "Variable",
<<<<<<< HEAD
              "flags": {},
              "sources": [
                {
                  "fileName": "export.ts",
                  "line": 27,
                  "character": 17
                }
              ],
=======
              "flags": {
                "isConst": true
              },
>>>>>>> 1e0e38cf
              "type": {
                "type": "reference",
                "id": 29,
                "name": "__module"
              },
              "defaultValue": "Mod"
            }
          ],
          "groups": [
            {
              "title": "Type aliases",
              "kind": 4194304,
              "children": [
                25
              ]
            },
            {
              "title": "Variables",
              "kind": 32,
              "children": [
                23,
                21,
                24,
                22
              ]
            }
          ],
          "sources": [
            {
              "fileName": "export.ts",
              "line": 25,
              "character": 17
            }
          ]
        },
        {
          "id": 15,
          "name": "add",
          "kind": 64,
          "kindString": "Function",
          "flags": {},
          "sources": [
            {
              "fileName": "export.ts",
              "line": 7,
              "character": 9
            }
          ],
          "signatures": [
            {
              "id": 16,
              "name": "add",
              "kind": 4096,
              "kindString": "Call signature",
              "flags": {},
              "parameters": [
                {
                  "id": 17,
                  "name": "x",
                  "kind": 32768,
                  "kindString": "Parameter",
                  "flags": {},
                  "type": {
                    "type": "intrinsic",
                    "name": "number"
                  }
                },
                {
                  "id": 18,
                  "name": "y",
                  "kind": 32768,
                  "kindString": "Parameter",
                  "flags": {},
                  "type": {
                    "type": "intrinsic",
                    "name": "number"
                  }
                }
              ],
              "type": {
                "type": "intrinsic",
                "name": "number"
              }
            }
          ]
        },
        {
          "id": 26,
          "name": "default",
          "kind": 64,
          "kindString": "Function",
          "flags": {},
          "sources": [
            {
              "fileName": "export.ts",
              "line": 18,
              "character": 0
            }
          ],
          "signatures": [
            {
              "id": 27,
              "name": "default",
              "kind": 4096,
              "kindString": "Call signature",
              "flags": {},
              "parameters": [
                {
                  "id": 28,
                  "name": "a",
                  "kind": 32768,
                  "kindString": "Parameter",
                  "flags": {},
                  "type": {
                    "type": "intrinsic",
                    "name": "number"
                  }
                }
              ],
              "type": {
                "type": "intrinsic",
                "name": "void"
              }
            }
          ]
        }
      ],
      "groups": [
        {
          "title": "References",
          "kind": 16777216,
          "children": [
            46,
            39,
            41,
            40,
            45,
            42,
            43,
            38
          ]
        },
        {
          "title": "Namespaces",
          "kind": 4,
          "children": [
            20
          ]
        },
        {
          "title": "Functions",
          "kind": 64,
          "children": [
            15,
            26
          ]
        }
      ],
      "sources": [
        {
          "fileName": "export.ts",
          "line": 1,
          "character": 0
        }
      ]
    },
    {
      "id": 1,
      "name": "export-assignment",
      "kind": 2,
      "kindString": "Module",
      "flags": {},
      "children": [
        {
          "id": 2,
          "name": "export=",
          "kind": 64,
          "kindString": "Function",
          "flags": {},
          "sources": [
            {
              "fileName": "export-assignment.ts",
              "line": 1,
              "character": 9
            }
          ],
          "signatures": [
            {
              "id": 3,
              "name": "export=",
              "kind": 4096,
              "kindString": "Call signature",
              "flags": {},
              "parameters": [
                {
                  "id": 4,
                  "name": "x",
                  "kind": 32768,
                  "kindString": "Parameter",
                  "flags": {},
                  "type": {
                    "type": "intrinsic",
                    "name": "number"
                  }
                },
                {
                  "id": 5,
                  "name": "y",
                  "kind": 32768,
                  "kindString": "Parameter",
                  "flags": {},
                  "type": {
                    "type": "intrinsic",
                    "name": "number"
                  }
                }
              ],
              "type": {
                "type": "intrinsic",
                "name": "number"
              }
            }
          ]
        }
      ],
      "groups": [
        {
          "title": "Functions",
          "kind": 64,
          "children": [
            2
          ]
        }
      ],
      "sources": [
        {
          "fileName": "export-assignment.ts",
          "line": 1,
          "character": 0
        }
      ]
    },
    {
      "id": 6,
      "name": "export-default",
      "kind": 2,
      "kindString": "Module",
      "flags": {},
      "children": [
        {
          "id": 7,
          "name": "default",
          "kind": 32,
          "kindString": "Variable",
<<<<<<< HEAD
          "flags": {},
          "sources": [
            {
              "fileName": "export-default.ts",
              "line": 1,
              "character": 6
            }
          ],
=======
          "flags": {
            "isConst": true
          },
>>>>>>> 1e0e38cf
          "type": {
            "type": "literal",
            "value": 5
          },
          "defaultValue": "5"
        }
      ],
      "groups": [
        {
          "title": "Variables",
          "kind": 32,
          "children": [
            7
          ]
        }
      ],
      "sources": [
        {
          "fileName": "export-default.ts",
          "line": 1,
          "character": 0
        }
      ]
    },
    {
      "id": 8,
      "name": "export-with-local",
      "kind": 2,
      "kindString": "Module",
      "flags": {},
      "children": [
        {
          "id": 13,
          "name": "x",
          "kind": 32,
          "kindString": "Variable",
<<<<<<< HEAD
          "flags": {},
          "sources": [
            {
              "fileName": "export-with-local.ts",
              "line": 1,
              "character": 13
            }
          ],
=======
          "flags": {
            "isConst": true
          },
>>>>>>> 1e0e38cf
          "type": {
            "type": "literal",
            "value": 5
          },
          "defaultValue": "5"
        },
        {
          "id": 9,
          "name": "add",
          "kind": 64,
          "kindString": "Function",
          "flags": {},
          "sources": [
            {
              "fileName": "export-with-local.ts",
              "line": 6,
              "character": 16
            }
          ],
          "signatures": [
            {
              "id": 10,
              "name": "add",
              "kind": 4096,
              "kindString": "Call signature",
              "flags": {},
              "parameters": [
                {
                  "id": 11,
                  "name": "x",
                  "kind": 32768,
                  "kindString": "Parameter",
                  "flags": {},
                  "type": {
                    "type": "intrinsic",
                    "name": "number"
                  }
                },
                {
                  "id": 12,
                  "name": "y",
                  "kind": 32768,
                  "kindString": "Parameter",
                  "flags": {},
                  "type": {
                    "type": "intrinsic",
                    "name": "number"
                  }
                }
              ],
              "type": {
                "type": "intrinsic",
                "name": "number"
              }
            }
          ]
        }
      ],
      "groups": [
        {
          "title": "Variables",
          "kind": 32,
          "children": [
            13
          ]
        },
        {
          "title": "Functions",
          "kind": 64,
          "children": [
            9
          ]
        }
      ],
      "sources": [
        {
          "fileName": "export-with-local.ts",
          "line": 1,
          "character": 0
        }
      ]
    },
    {
      "id": 29,
      "name": "mod",
      "kind": 2,
      "kindString": "Module",
      "flags": {},
      "children": [
        {
          "id": 34,
          "name": "ThisModule",
          "kind": 16777216,
          "kindString": "Reference",
          "flags": {},
          "sources": [
            {
              "fileName": "mod.ts",
              "line": 42,
              "character": 12
            }
          ],
          "target": 29
        },
        {
          "id": 31,
          "name": "b",
          "kind": 16777216,
          "kindString": "Reference",
          "flags": {},
          "sources": [
            {
              "fileName": "mod.ts",
              "line": 13,
              "character": 14
            }
          ],
          "target": 30
        },
        {
          "id": 32,
          "name": "c",
          "kind": 16777216,
          "kindString": "Reference",
          "flags": {},
          "sources": [
            {
              "fileName": "mod.ts",
              "line": 18,
              "character": 14
            }
          ],
          "target": 30
        },
        {
          "id": 35,
          "name": "GH1453Helper",
          "kind": 4194304,
          "kindString": "Type alias",
          "flags": {},
          "sources": [
            {
              "fileName": "mod.ts",
              "line": 44,
              "character": 12
            }
          ],
          "type": {
            "type": "literal",
            "value": "1"
          }
        },
        {
          "id": 30,
          "name": "a",
          "kind": 32,
          "kindString": "Variable",
          "flags": {
            "isConst": true
          },
          "comment": {
            "summary": [
              {
                "kind": "text",
                "text": "Doc comment for Mod"
              }
            ]
          },
          "sources": [
            {
              "fileName": "mod.ts",
              "line": 8,
              "character": 13
            }
          ],
          "type": {
            "type": "literal",
            "value": 1
          },
          "defaultValue": "1"
        },
        {
          "id": 36,
          "name": "default",
          "kind": 64,
          "kindString": "Function",
          "flags": {},
          "sources": [
            {
              "fileName": "mod.ts",
              "line": 23,
              "character": 0
            }
          ],
          "signatures": [
            {
              "id": 37,
              "name": "default",
              "kind": 4096,
              "kindString": "Call signature",
              "flags": {},
              "comment": {
                "summary": [
                  {
                    "kind": "text",
                    "text": "Will not be re-exported from export.ts using export * from..."
                  }
                ]
              },
              "type": {
                "type": "intrinsic",
                "name": "void"
              }
            }
          ]
        }
      ],
      "groups": [
        {
          "title": "References",
          "kind": 16777216,
          "children": [
            34,
            31,
            32
          ]
        },
        {
          "title": "Type aliases",
          "kind": 4194304,
          "children": [
            35
          ]
        },
        {
          "title": "Variables",
          "kind": 32,
          "children": [
            30
          ]
        },
        {
          "title": "Functions",
          "kind": 64,
          "children": [
            36
          ]
        }
      ],
      "sources": [
        {
          "fileName": "mod.ts",
          "line": 8,
          "character": 0
        }
      ]
    }
  ],
  "groups": [
    {
      "title": "Modules",
      "kind": 2,
      "children": [
        14,
        1,
        6,
        8,
        29
      ]
    }
  ]
}<|MERGE_RESOLUTION|>--- conflicted
+++ resolved
@@ -162,8 +162,9 @@
               "name": "Member",
               "kind": 32,
               "kindString": "Variable",
-<<<<<<< HEAD
-              "flags": {},
+              "flags": {
+                "isConst": true
+              },
               "sources": [
                 {
                   "fileName": "export.ts",
@@ -171,11 +172,6 @@
                   "character": 17
                 }
               ],
-=======
-              "flags": {
-                "isConst": true
-              },
->>>>>>> 1e0e38cf
               "type": {
                 "type": "literal",
                 "value": 1
@@ -187,8 +183,9 @@
               "name": "Module",
               "kind": 32,
               "kindString": "Variable",
-<<<<<<< HEAD
-              "flags": {},
+              "flags": {
+                "isConst": true
+              },
               "sources": [
                 {
                   "fileName": "export.ts",
@@ -196,11 +193,6 @@
                   "character": 17
                 }
               ],
-=======
-              "flags": {
-                "isConst": true
-              },
->>>>>>> 1e0e38cf
               "type": {
                 "type": "reference",
                 "id": 29,
@@ -213,8 +205,9 @@
               "name": "TypedMember",
               "kind": 32,
               "kindString": "Variable",
-<<<<<<< HEAD
-              "flags": {},
+              "flags": {
+                "isConst": true
+              },
               "sources": [
                 {
                   "fileName": "export.ts",
@@ -222,11 +215,6 @@
                   "character": 17
                 }
               ],
-=======
-              "flags": {
-                "isConst": true
-              },
->>>>>>> 1e0e38cf
               "type": {
                 "type": "reference",
                 "id": 29,
@@ -239,8 +227,9 @@
               "name": "TypedModule",
               "kind": 32,
               "kindString": "Variable",
-<<<<<<< HEAD
-              "flags": {},
+              "flags": {
+                "isConst": true
+              },
               "sources": [
                 {
                   "fileName": "export.ts",
@@ -248,11 +237,6 @@
                   "character": 17
                 }
               ],
-=======
-              "flags": {
-                "isConst": true
-              },
->>>>>>> 1e0e38cf
               "type": {
                 "type": "reference",
                 "id": 29,
@@ -507,8 +491,9 @@
           "name": "default",
           "kind": 32,
           "kindString": "Variable",
-<<<<<<< HEAD
-          "flags": {},
+          "flags": {
+            "isConst": true
+          },
           "sources": [
             {
               "fileName": "export-default.ts",
@@ -516,11 +501,6 @@
               "character": 6
             }
           ],
-=======
-          "flags": {
-            "isConst": true
-          },
->>>>>>> 1e0e38cf
           "type": {
             "type": "literal",
             "value": 5
@@ -557,8 +537,9 @@
           "name": "x",
           "kind": 32,
           "kindString": "Variable",
-<<<<<<< HEAD
-          "flags": {},
+          "flags": {
+            "isConst": true
+          },
           "sources": [
             {
               "fileName": "export-with-local.ts",
@@ -566,11 +547,6 @@
               "character": 13
             }
           ],
-=======
-          "flags": {
-            "isConst": true
-          },
->>>>>>> 1e0e38cf
           "type": {
             "type": "literal",
             "value": 5
