{
  "id": 0,
  "name": "typedoc",
  "kind": 1,
  "kindString": "Project",
  "flags": {},
  "children": [
    {
      "id": 8,
      "name": "IsString",
      "kind": 4194304,
      "kindString": "Type alias",
      "flags": {},
      "comment": {
        "summary": [
          {
            "kind": "text",
            "text": "Conditional types from TS2.8"
          }
        ]
      },
      "sources": [
        {
          "fileName": "alias.ts",
          "line": 14,
          "character": 12,
          "url": "https://github.com/TypeStrong/typedoc/blob/fake/src/test/converter/alias/alias.ts#L14"
        }
      ],
      "typeParameter": [
        {
          "id": 9,
          "name": "T",
          "kind": 131072,
          "kindString": "Type parameter",
          "flags": {}
        }
      ],
      "type": {
        "type": "conditional",
        "checkType": {
          "type": "reference",
          "id": 9,
          "name": "T"
        },
        "extendsType": {
          "type": "intrinsic",
          "name": "string"
        },
        "trueType": {
          "type": "literal",
          "value": "string"
        },
        "falseType": {
          "type": "literal",
          "value": "not string"
        }
      }
    },
    {
      "id": 10,
      "name": "PromiseType",
      "kind": 4194304,
      "kindString": "Type alias",
      "flags": {},
      "comment": {
        "summary": [
          {
            "kind": "text",
            "text": "Extracts the type of a promise."
          }
        ]
      },
      "sources": [
        {
          "fileName": "alias.ts",
          "line": 19,
          "character": 12,
          "url": "https://github.com/TypeStrong/typedoc/blob/fake/src/test/converter/alias/alias.ts#L19"
        }
      ],
      "typeParameter": [
        {
          "id": 11,
          "name": "T",
          "kind": 131072,
          "kindString": "Type parameter",
          "flags": {}
        }
      ],
      "type": {
        "type": "conditional",
        "checkType": {
          "type": "reference",
          "id": 11,
          "name": "T"
        },
        "extendsType": {
          "type": "reference",
          "typeArguments": [
            {
              "type": "inferred",
              "name": "U"
            }
          ],
          "name": "PromiseLike",
          "qualifiedName": "PromiseLike",
          "package": "typescript"
        },
        "trueType": {
          "type": "reference",
          "name": "U"
        },
        "falseType": {
          "type": "reference",
          "id": 11,
          "name": "T"
        }
      }
    },
    {
      "id": 1,
      "name": "TCompareFunction",
      "kind": 4194304,
      "kindString": "Type alias",
      "flags": {},
      "sources": [
        {
          "fileName": "alias.ts",
          "line": 4,
          "character": 12,
          "url": "https://github.com/TypeStrong/typedoc/blob/fake/src/test/converter/alias/alias.ts#L4"
        }
      ],
      "typeParameter": [
        {
          "id": 6,
          "name": "T",
          "kind": 131072,
          "kindString": "Type parameter",
          "flags": {}
        }
      ],
      "type": {
        "type": "reflection",
        "declaration": {
          "id": 2,
          "name": "__type",
          "kind": 65536,
          "kindString": "Type literal",
          "flags": {},
          "sources": [
            {
              "fileName": "alias.ts",
              "line": 4,
              "character": 34,
              "url": "https://github.com/TypeStrong/typedoc/blob/fake/src/test/converter/alias/alias.ts#L4"
            }
          ],
          "signatures": [
            {
              "id": 3,
              "name": "__type",
              "kind": 4096,
              "kindString": "Call signature",
              "flags": {},
              "comment": {
                "summary": [
                  {
                    "kind": "text",
                    "text": "A type that describes a compare function, e.g. for array.sort()."
                  }
                ]
              },
              "parameters": [
                {
                  "id": 4,
                  "name": "a",
                  "kind": 32768,
                  "kindString": "Parameter",
                  "flags": {},
                  "type": {
                    "type": "reference",
                    "id": 6,
                    "name": "T"
                  }
                },
                {
                  "id": 5,
                  "name": "b",
                  "kind": 32768,
                  "kindString": "Parameter",
                  "flags": {},
                  "type": {
                    "type": "reference",
                    "id": 6,
                    "name": "T"
                  }
                }
              ],
              "type": {
                "type": "intrinsic",
                "name": "number"
              }
            }
          ]
        }
      }
    },
    {
      "id": 7,
      "name": "TId",
      "kind": 4194304,
      "kindString": "Type alias",
      "flags": {},
      "comment": {
        "summary": [
          {
            "kind": "text",
            "text": "A type for IDs."
          }
        ]
      },
      "sources": [
        {
          "fileName": "alias.ts",
          "line": 9,
          "character": 12,
          "url": "https://github.com/TypeStrong/typedoc/blob/fake/src/test/converter/alias/alias.ts#L9"
        }
      ],
      "type": {
        "type": "union",
        "types": [
          {
            "type": "intrinsic",
            "name": "number"
          },
          {
            "type": "intrinsic",
            "name": "string"
          }
        ]
      }
    }
  ],
  "groups": [
    {
<<<<<<< HEAD
      "title": "Type aliases",
=======
      "title": "Type Aliases",
      "kind": 4194304,
>>>>>>> a4945d39
      "children": [
        8,
        10,
        1,
        7
      ]
    }
  ],
  "sources": [
    {
      "fileName": "alias.ts",
      "line": 4,
      "character": 0,
      "url": "https://github.com/TypeStrong/typedoc/blob/fake/src/test/converter/alias/alias.ts#L4"
    }
  ]
}<|MERGE_RESOLUTION|>--- conflicted
+++ resolved
@@ -246,12 +246,7 @@
   ],
   "groups": [
     {
-<<<<<<< HEAD
-      "title": "Type aliases",
-=======
       "title": "Type Aliases",
-      "kind": 4194304,
->>>>>>> a4945d39
       "children": [
         8,
         10,
