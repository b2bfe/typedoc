{
  "id": 0,
  "name": "typedoc",
  "variant": "project",
  "kind": 1,
  "flags": {},
  "children": [
    {
      "id": 1,
      "name": "access",
      "variant": "declaration",
      "kind": 2,
      "flags": {},
      "children": [
        {
          "id": 8,
          "name": "PrivateClass",
          "variant": "declaration",
          "kind": 128,
          "flags": {
            "isPrivate": true
          },
          "comment": {
            "summary": [
              {
                "kind": "text",
                "text": "A class that is documented as being private."
              }
            ]
          },
          "children": [
            {
              "id": 13,
              "name": "fakePrivateProperty",
              "variant": "declaration",
              "kind": 1024,
              "flags": {
                "isPrivate": true
              },
              "comment": {
                "summary": [
                  {
                    "kind": "text",
                    "text": "A variable that is made private via comment."
                  }
                ]
              },
              "sources": [
                {
                  "fileName": "access.ts",
                  "line": 34,
                  "character": 4,
                  "url": "typedoc://access.ts#L34"
                }
              ],
              "type": {
                "type": "intrinsic",
                "name": "string"
              }
            },
            {
              "id": 14,
              "name": "fakeProtectedProperty",
              "variant": "declaration",
              "kind": 1024,
              "flags": {
                "isProtected": true
              },
              "comment": {
                "summary": [
                  {
                    "kind": "text",
                    "text": "A variable that is made protected via comment."
                  }
                ]
              },
              "sources": [
                {
                  "fileName": "access.ts",
                  "line": 40,
                  "character": 4,
                  "url": "typedoc://access.ts#L40"
                }
              ],
              "type": {
                "type": "intrinsic",
                "name": "string"
              }
            },
            {
              "id": 9,
              "name": "privateStaticGetter",
              "variant": "declaration",
              "kind": 262144,
              "flags": {
                "isPrivate": true,
                "isStatic": true
              },
              "sources": [
                {
                  "fileName": "access.ts",
                  "line": 59,
                  "character": 23,
                  "url": "typedoc://access.ts#L59"
                }
              ],
              "getSignature": {
                "id": 10,
                "name": "privateStaticGetter",
                "variant": "signature",
                "kind": 524288,
                "flags": {},
                "sources": [
                  {
                    "fileName": "access.ts",
                    "line": 59,
                    "character": 4,
                    "url": "typedoc://access.ts#L59"
                  }
                ],
                "type": {
                  "type": "intrinsic",
                  "name": "number"
                }
              }
            },
            {
              "id": 15,
              "name": "fakePrivateMethod",
              "variant": "declaration",
              "kind": 2048,
              "flags": {
                "isPrivate": true
              },
              "sources": [
                {
                  "fileName": "access.ts",
                  "line": 46,
                  "character": 4,
                  "url": "typedoc://access.ts#L46"
                }
              ],
              "signatures": [
                {
                  "id": 16,
                  "name": "fakePrivateMethod",
                  "variant": "signature",
                  "kind": 4096,
                  "flags": {
                    "isPrivate": true
                  },
                  "comment": {
                    "summary": [
                      {
                        "kind": "text",
                        "text": "A function that is made private via comment."
                      }
                    ]
                  },
                  "sources": [
                    {
                      "fileName": "access.ts",
                      "line": 46,
                      "character": 4,
                      "url": "typedoc://access.ts#L46"
                    }
                  ],
                  "type": {
                    "type": "intrinsic",
                    "name": "void"
                  }
                }
              ]
            },
            {
              "id": 17,
              "name": "fakeProtectedMethod",
              "variant": "declaration",
              "kind": 2048,
              "flags": {
                "isProtected": true
              },
              "sources": [
                {
                  "fileName": "access.ts",
                  "line": 52,
                  "character": 4,
                  "url": "typedoc://access.ts#L52"
                }
              ],
              "signatures": [
                {
                  "id": 18,
                  "name": "fakeProtectedMethod",
                  "variant": "signature",
                  "kind": 4096,
                  "flags": {
                    "isProtected": true
                  },
                  "comment": {
                    "summary": [
                      {
                        "kind": "text",
                        "text": "A function that is made protected via comment."
                      }
                    ]
                  },
                  "sources": [
                    {
                      "fileName": "access.ts",
                      "line": 52,
                      "character": 4,
                      "url": "typedoc://access.ts#L52"
                    }
                  ],
                  "type": {
                    "type": "intrinsic",
                    "name": "void"
                  }
                }
              ]
            },
            {
              "id": 19,
              "name": "privateArrow",
              "variant": "declaration",
              "kind": 2048,
              "flags": {
                "isPrivate": true
              },
              "sources": [
                {
                  "fileName": "access.ts",
                  "line": 54,
                  "character": 12,
                  "url": "typedoc://access.ts#L54"
                }
              ],
              "signatures": [
                {
                  "id": 20,
                  "name": "privateArrow",
                  "variant": "signature",
                  "kind": 4096,
                  "flags": {},
                  "sources": [
                    {
                      "fileName": "access.ts",
                      "line": 54,
                      "character": 27,
                      "url": "typedoc://access.ts#L54"
                    }
                  ],
                  "type": {
                    "type": "intrinsic",
                    "name": "void"
                  }
                }
              ]
            }
          ],
          "groups": [
            {
              "title": "Properties",
              "children": [
                13,
                14
              ]
            },
            {
              "title": "Accessors",
              "children": [
                9
              ]
            },
            {
              "title": "Methods",
              "children": [
                15,
                17,
                19
              ]
            }
          ],
          "sources": [
            {
              "fileName": "access.ts",
              "line": 29,
              "character": 13,
              "url": "typedoc://access.ts#L29"
            }
          ]
        },
        {
          "id": 6,
          "name": "fakePrivateVariable",
          "variant": "declaration",
          "kind": 32,
          "flags": {
            "isPrivate": true,
            "isConst": true
          },
          "comment": {
            "summary": [
              {
                "kind": "text",
                "text": "A variable that is made private via comment."
              }
            ]
          },
          "sources": [
            {
              "fileName": "access.ts",
              "line": 5,
              "character": 13,
              "url": "typedoc://access.ts#L5"
            }
          ],
          "type": {
            "type": "literal",
            "value": "test"
          },
          "defaultValue": "\"test\""
        },
        {
          "id": 7,
          "name": "fakeProtectedVariable",
          "variant": "declaration",
          "kind": 32,
          "flags": {
            "isProtected": true,
            "isConst": true
          },
          "comment": {
            "summary": [
              {
                "kind": "text",
                "text": "A variable that is made protected via comment."
              }
            ]
          },
          "sources": [
            {
              "fileName": "access.ts",
              "line": 11,
              "character": 13,
              "url": "typedoc://access.ts#L11"
            }
          ],
          "type": {
            "type": "literal",
            "value": "test"
          },
          "defaultValue": "\"test\""
        },
        {
          "id": 2,
          "name": "fakePrivateFunction",
          "variant": "declaration",
          "kind": 64,
          "flags": {
            "isPrivate": true
          },
          "sources": [
            {
              "fileName": "access.ts",
              "line": 17,
              "character": 16,
              "url": "typedoc://access.ts#L17"
            }
          ],
          "signatures": [
            {
              "id": 3,
              "name": "fakePrivateFunction",
              "variant": "signature",
              "kind": 4096,
              "flags": {
                "isPrivate": true
              },
              "comment": {
                "summary": [
                  {
                    "kind": "text",
                    "text": "A function that is made private via comment."
                  }
                ]
              },
              "sources": [
                {
                  "fileName": "access.ts",
                  "line": 17,
                  "character": 0,
                  "url": "typedoc://access.ts#L17"
                }
              ],
              "type": {
                "type": "intrinsic",
                "name": "void"
              }
            }
          ]
        },
        {
          "id": 4,
          "name": "fakeProtectedFunction",
          "variant": "declaration",
          "kind": 64,
          "flags": {
            "isProtected": true
          },
          "sources": [
            {
              "fileName": "access.ts",
              "line": 23,
              "character": 16,
              "url": "typedoc://access.ts#L23"
            }
          ],
          "signatures": [
            {
              "id": 5,
              "name": "fakeProtectedFunction",
              "variant": "signature",
              "kind": 4096,
              "flags": {
                "isProtected": true
              },
              "comment": {
                "summary": [
                  {
                    "kind": "text",
                    "text": "A function that is made protected via comment."
                  }
                ]
              },
              "sources": [
                {
                  "fileName": "access.ts",
                  "line": 23,
                  "character": 0,
                  "url": "typedoc://access.ts#L23"
                }
              ],
              "type": {
                "type": "intrinsic",
                "name": "void"
              }
            }
          ]
        }
      ],
      "groups": [
        {
          "title": "Classes",
          "children": [
            8
          ]
        },
        {
          "title": "Variables",
          "children": [
            6,
            7
          ]
        },
        {
          "title": "Functions",
          "children": [
            2,
            4
          ]
        }
      ],
      "sources": [
        {
          "fileName": "access.ts",
          "line": 5,
          "character": 0,
          "url": "typedoc://access.ts#L5"
        }
      ]
    },
    {
      "id": 21,
      "name": "class",
      "variant": "declaration",
      "kind": 2,
      "flags": {},
      "children": [
        {
          "id": 60,
          "name": "TestSubClass",
          "variant": "declaration",
          "kind": 4,
          "flags": {},
          "children": [
            {
              "id": 61,
              "name": "staticMergedMethod",
              "variant": "declaration",
              "kind": 64,
              "flags": {},
              "sources": [
                {
                  "fileName": "class.ts",
                  "line": 108,
                  "character": 20,
                  "url": "typedoc://class.ts#L108"
                }
              ],
              "signatures": [
                {
                  "id": 62,
                  "name": "staticMergedMethod",
                  "variant": "signature",
                  "kind": 4096,
                  "flags": {},
                  "comment": {
                    "summary": [
                      {
                        "kind": "text",
                        "text": "staticMergedMethod short text."
                      }
                    ]
                  },
                  "sources": [
                    {
                      "fileName": "class.ts",
                      "line": 108,
                      "character": 4,
                      "url": "typedoc://class.ts#L108"
                    }
                  ],
                  "type": {
                    "type": "intrinsic",
                    "name": "void"
                  }
                }
              ]
            }
          ],
          "groups": [
            {
              "title": "Functions",
              "children": [
                61
              ]
            }
          ],
          "sources": [
            {
              "fileName": "class.ts",
              "line": 61,
              "character": 13,
              "url": "typedoc://class.ts#L61"
            },
            {
              "fileName": "class.ts",
              "line": 97,
              "character": 17,
              "url": "typedoc://class.ts#L97"
            },
            {
              "fileName": "class.ts",
              "line": 104,
              "character": 14,
              "url": "typedoc://class.ts#L104"
            }
          ]
        },
        {
          "id": 86,
          "name": "Abstract",
          "variant": "declaration",
          "kind": 128,
          "flags": {
            "isAbstract": true
          },
          "children": [
            {
              "id": 87,
              "name": "constructor",
              "variant": "declaration",
              "kind": 512,
              "flags": {},
              "signatures": [
                {
                  "id": 88,
                  "name": "new Abstract",
                  "variant": "signature",
                  "kind": 16384,
                  "flags": {},
                  "type": {
                    "type": "reference",
                    "id": 86,
                    "name": "Abstract",
                    "package": "typedoc"
                  }
                }
              ]
            },
            {
              "id": 89,
              "name": "needsImpl",
              "variant": "declaration",
              "kind": 2048,
              "flags": {
                "isAbstract": true
              },
              "sources": [
                {
                  "fileName": "class.ts",
                  "line": 126,
                  "character": 13,
                  "url": "typedoc://class.ts#L126"
                }
              ],
              "signatures": [
                {
                  "id": 90,
                  "name": "needsImpl",
                  "variant": "signature",
                  "kind": 4096,
                  "flags": {},
                  "sources": [
                    {
                      "fileName": "class.ts",
                      "line": 126,
                      "character": 4,
                      "url": "typedoc://class.ts#L126"
                    }
                  ],
                  "type": {
                    "type": "intrinsic",
                    "name": "number"
                  }
                }
              ]
            }
          ],
          "groups": [
            {
              "title": "Constructors",
              "children": [
                87
              ]
            },
            {
              "title": "Methods",
              "children": [
                89
              ]
            }
          ],
          "sources": [
            {
              "fileName": "class.ts",
              "line": 125,
              "character": 22,
              "url": "typedoc://class.ts#L125"
            }
          ]
        },
        {
          "id": 75,
          "name": "ComputedNames",
          "variant": "declaration",
          "kind": 128,
          "flags": {},
          "children": [
            {
              "id": 76,
              "name": "constructor",
              "variant": "declaration",
              "kind": 512,
              "flags": {},
              "signatures": [
                {
                  "id": 77,
                  "name": "new ComputedNames",
                  "variant": "signature",
                  "kind": 16384,
                  "flags": {},
                  "type": {
                    "type": "reference",
                    "id": 75,
                    "name": "ComputedNames",
                    "package": "typedoc"
                  }
                }
              ]
            },
            {
              "id": 80,
              "name": "[toStringTag]",
              "variant": "declaration",
              "kind": 1024,
              "flags": {},
              "sources": [
                {
                  "fileName": "class.ts",
                  "line": 114,
                  "character": 4,
                  "url": "typedoc://class.ts#L114"
                }
              ],
              "type": {
                "type": "intrinsic",
                "name": "string"
              },
              "defaultValue": "\"computed\""
            },
            {
              "id": 81,
              "name": "literal",
              "variant": "declaration",
              "kind": 1024,
              "flags": {},
              "sources": [
                {
                  "fileName": "class.ts",
                  "line": 115,
                  "character": 4,
                  "url": "typedoc://class.ts#L115"
                }
              ],
              "type": {
                "type": "intrinsic",
                "name": "boolean"
              },
              "defaultValue": "true"
            },
            {
              "id": 78,
              "name": "literal2",
              "variant": "declaration",
              "kind": 1024,
              "flags": {},
              "sources": [
                {
                  "fileName": "class.ts",
                  "line": 116,
                  "character": 4,
                  "url": "typedoc://class.ts#L116"
                }
              ],
              "type": {
                "type": "intrinsic",
                "name": "boolean"
              },
              "defaultValue": "true"
            },
            {
              "id": 79,
              "name": "y",
              "variant": "declaration",
              "kind": 1024,
              "flags": {},
              "sources": [
                {
                  "fileName": "class.ts",
                  "line": 117,
                  "character": 4,
                  "url": "typedoc://class.ts#L117"
                }
              ],
              "type": {
                "type": "intrinsic",
                "name": "boolean"
              },
              "defaultValue": "false"
            }
          ],
          "groups": [
            {
              "title": "Constructors",
              "children": [
                76
              ]
            },
            {
              "title": "Properties",
              "children": [
                80,
                81,
                78,
                79
              ]
            }
          ],
          "sources": [
            {
              "fileName": "class.ts",
              "line": 113,
              "character": 13,
              "url": "typedoc://class.ts#L113"
            }
          ]
        },
        {
          "id": 63,
          "name": "TestAbstractClass",
          "variant": "declaration",
          "kind": 128,
          "flags": {
            "isAbstract": true
          },
          "children": [
            {
              "id": 64,
              "name": "constructor",
              "variant": "declaration",
              "kind": 512,
              "flags": {},
              "signatures": [
                {
                  "id": 65,
                  "name": "new TestAbstractClass",
                  "variant": "signature",
                  "kind": 16384,
                  "flags": {},
                  "type": {
                    "type": "reference",
                    "id": 63,
                    "name": "TestAbstractClass",
                    "package": "typedoc"
                  }
                }
              ]
            },
            {
              "id": 66,
              "name": "myAbstractProperty",
              "variant": "declaration",
              "kind": 1024,
              "flags": {
                "isAbstract": true
              },
              "sources": [
                {
                  "fileName": "class.ts",
                  "line": 86,
                  "character": 13,
                  "url": "typedoc://class.ts#L86"
                }
              ],
              "type": {
                "type": "intrinsic",
                "name": "string"
              }
            },
            {
              "id": 67,
              "name": "myAbstractMethod",
              "variant": "declaration",
              "kind": 2048,
              "flags": {
                "isProtected": true,
                "isAbstract": true
              },
              "sources": [
                {
                  "fileName": "class.ts",
                  "line": 88,
                  "character": 23,
                  "url": "typedoc://class.ts#L88"
                }
              ],
              "signatures": [
                {
                  "id": 68,
                  "name": "myAbstractMethod",
                  "variant": "signature",
                  "kind": 4096,
                  "flags": {},
                  "sources": [
                    {
                      "fileName": "class.ts",
                      "line": 88,
                      "character": 4,
                      "url": "typedoc://class.ts#L88"
                    }
                  ],
                  "type": {
                    "type": "intrinsic",
                    "name": "void"
                  }
                }
              ]
            }
          ],
          "groups": [
            {
              "title": "Constructors",
              "children": [
                64
              ]
            },
            {
              "title": "Properties",
              "children": [
                66
              ]
            },
            {
              "title": "Methods",
              "children": [
                67
              ]
            }
          ],
          "sources": [
            {
              "fileName": "class.ts",
              "line": 85,
              "character": 22,
              "url": "typedoc://class.ts#L85"
            }
          ],
          "extendedBy": [
            {
              "type": "reference",
              "id": 69,
              "name": "TestAbstractClassImplementation"
            }
          ]
        },
        {
          "id": 69,
          "name": "TestAbstractClassImplementation",
          "variant": "declaration",
          "kind": 128,
          "flags": {},
          "children": [
            {
              "id": 70,
              "name": "constructor",
              "variant": "declaration",
              "kind": 512,
              "flags": {},
              "signatures": [
                {
                  "id": 71,
                  "name": "new TestAbstractClassImplementation",
                  "variant": "signature",
                  "kind": 16384,
                  "flags": {},
                  "type": {
                    "type": "reference",
                    "id": 69,
                    "name": "TestAbstractClassImplementation",
                    "package": "typedoc"
                  },
                  "inheritedFrom": {
                    "type": "reference",
                    "id": 65,
                    "name": "TestAbstractClass.constructor"
                  }
                }
              ],
              "inheritedFrom": {
                "type": "reference",
                "id": 64,
                "name": "TestAbstractClass.constructor"
              }
            },
            {
              "id": 72,
              "name": "myAbstractProperty",
              "variant": "declaration",
              "kind": 1024,
              "flags": {},
              "sources": [
                {
                  "fileName": "class.ts",
                  "line": 92,
                  "character": 4,
                  "url": "typedoc://class.ts#L92"
                }
              ],
              "type": {
                "type": "intrinsic",
                "name": "string"
              },
              "overwrites": {
                "type": "reference",
                "id": 66,
                "name": "TestAbstractClass.myAbstractProperty"
              }
            },
            {
              "id": 73,
              "name": "myAbstractMethod",
              "variant": "declaration",
              "kind": 2048,
              "flags": {
                "isProtected": true
              },
              "sources": [
                {
                  "fileName": "class.ts",
                  "line": 94,
                  "character": 14,
                  "url": "typedoc://class.ts#L94"
                }
              ],
              "signatures": [
                {
                  "id": 74,
                  "name": "myAbstractMethod",
                  "variant": "signature",
                  "kind": 4096,
                  "flags": {},
                  "sources": [
                    {
                      "fileName": "class.ts",
                      "line": 94,
                      "character": 4,
                      "url": "typedoc://class.ts#L94"
                    }
                  ],
                  "type": {
                    "type": "intrinsic",
                    "name": "void"
                  },
                  "overwrites": {
                    "type": "reference",
                    "id": 68,
                    "name": "TestAbstractClass.myAbstractMethod"
                  }
                }
              ],
              "overwrites": {
                "type": "reference",
                "id": 67,
                "name": "TestAbstractClass.myAbstractMethod"
              }
            }
          ],
          "groups": [
            {
              "title": "Constructors",
              "children": [
                70
              ]
            },
            {
              "title": "Properties",
              "children": [
                72
              ]
            },
            {
              "title": "Methods",
              "children": [
                73
              ]
            }
          ],
          "sources": [
            {
              "fileName": "class.ts",
              "line": 91,
              "character": 13,
              "url": "typedoc://class.ts#L91"
            }
          ],
          "extendedTypes": [
            {
              "type": "reference",
              "id": 63,
              "name": "TestAbstractClass",
              "package": "typedoc"
            }
          ]
        },
        {
          "id": 22,
          "name": "TestClass",
          "variant": "declaration",
          "kind": 128,
          "flags": {},
          "comment": {
            "summary": [
              {
                "kind": "text",
                "text": "TestClass comment short text.\n\nTestClass comment text."
              }
            ],
            "blockTags": [
              {
                "tag": "@see",
                "content": [
                  {
                    "kind": "inline-tag",
                    "tag": "@link",
                    "text": "TestClass",
                    "target": 22
                  },
                  {
                    "kind": "text",
                    "text": " @ fixtures"
                  }
                ]
              }
            ]
          },
          "children": [
            {
              "id": 26,
              "name": "constructor",
              "variant": "declaration",
              "kind": 512,
              "flags": {},
              "sources": [
                {
                  "fileName": "class.ts",
                  "line": 27,
                  "character": 4,
                  "url": "typedoc://class.ts#L27"
                }
              ],
              "signatures": [
                {
                  "id": 27,
                  "name": "new TestClass",
                  "variant": "signature",
                  "kind": 16384,
                  "flags": {},
                  "comment": {
                    "summary": [
                      {
                        "kind": "text",
                        "text": "Constructor short text."
                      }
                    ]
                  },
                  "sources": [
                    {
                      "fileName": "class.ts",
                      "line": 27,
                      "character": 4,
                      "url": "typedoc://class.ts#L27"
                    }
                  ],
                  "type": {
                    "type": "reference",
                    "id": 22,
                    "name": "TestClass",
                    "package": "typedoc"
                  }
                }
              ]
            },
            {
              "id": 29,
              "name": "privateProperty",
              "variant": "declaration",
              "kind": 1024,
              "flags": {
                "isPrivate": true
              },
              "comment": {
                "summary": [
                  {
                    "kind": "text",
                    "text": "privateProperty short text."
                  }
                ]
              },
              "sources": [
                {
                  "fileName": "class.ts",
                  "line": 17,
                  "character": 12,
                  "url": "typedoc://class.ts#L17"
                }
              ],
              "type": {
                "type": "array",
                "elementType": {
                  "type": "intrinsic",
                  "name": "number"
                }
              }
            },
            {
              "id": 28,
              "name": "publicProperty",
              "variant": "declaration",
              "kind": 1024,
              "flags": {
                "isPublic": true
              },
              "comment": {
                "summary": [
                  {
                    "kind": "text",
                    "text": "publicProperty short text."
                  }
                ]
              },
              "sources": [
                {
                  "fileName": "class.ts",
                  "line": 12,
                  "character": 11,
                  "url": "typedoc://class.ts#L12"
                }
              ],
              "type": {
                "type": "intrinsic",
                "name": "string"
              }
            },
            {
              "id": 23,
              "name": "staticProperty",
              "variant": "declaration",
              "kind": 1024,
              "flags": {
                "isStatic": true
              },
              "comment": {
                "summary": [
                  {
                    "kind": "text",
                    "text": "staticProperty short text."
                  }
                ]
              },
              "sources": [
                {
                  "fileName": "class.ts",
                  "line": 22,
                  "character": 11,
                  "url": "typedoc://class.ts#L22"
                }
              ],
              "type": {
                "type": "reference",
                "id": 22,
                "name": "TestClass",
                "package": "typedoc"
              }
            },
            {
              "id": 36,
              "name": "arrowMethod",
              "variant": "declaration",
              "kind": 2048,
              "flags": {},
              "sources": [
                {
                  "fileName": "class.ts",
                  "line": 58,
                  "character": 4,
                  "url": "typedoc://class.ts#L58"
                }
              ],
              "signatures": [
                {
                  "id": 37,
                  "name": "arrowMethod",
                  "variant": "signature",
                  "kind": 4096,
                  "flags": {},
                  "comment": {
                    "summary": [
                      {
                        "kind": "text",
                        "text": "arrow method"
                      }
                    ]
                  },
                  "sources": [
                    {
                      "fileName": "class.ts",
                      "line": 58,
                      "character": 18,
                      "url": "typedoc://class.ts#L58"
                    }
                  ],
                  "type": {
                    "type": "intrinsic",
                    "name": "void"
                  }
                }
              ]
            },
            {
              "id": 34,
              "name": "privateMethod",
              "variant": "declaration",
              "kind": 2048,
              "flags": {
                "isPrivate": true
              },
              "sources": [
                {
                  "fileName": "class.ts",
                  "line": 48,
                  "character": 12,
                  "url": "typedoc://class.ts#L48"
                }
              ],
              "signatures": [
                {
                  "id": 35,
                  "name": "privateMethod",
                  "variant": "signature",
                  "kind": 4096,
                  "flags": {},
                  "comment": {
                    "summary": [
                      {
                        "kind": "text",
                        "text": "privateMethod short text."
                      }
                    ]
                  },
                  "sources": [
                    {
                      "fileName": "class.ts",
                      "line": 48,
                      "character": 4,
                      "url": "typedoc://class.ts#L48"
                    }
                  ],
                  "type": {
                    "type": "intrinsic",
                    "name": "void"
                  }
                }
              ]
            },
            {
              "id": 32,
              "name": "protectedMethod",
              "variant": "declaration",
              "kind": 2048,
              "flags": {
                "isProtected": true
              },
              "sources": [
                {
                  "fileName": "class.ts",
                  "line": 41,
                  "character": 14,
                  "url": "typedoc://class.ts#L41"
                }
              ],
              "signatures": [
                {
                  "id": 33,
                  "name": "protectedMethod",
                  "variant": "signature",
                  "kind": 4096,
                  "flags": {},
                  "comment": {
                    "summary": [
                      {
                        "kind": "text",
                        "text": "protectedMethod short text."
                      }
                    ]
                  },
                  "sources": [
                    {
                      "fileName": "class.ts",
                      "line": 41,
                      "character": 4,
                      "url": "typedoc://class.ts#L41"
                    }
                  ],
                  "type": {
                    "type": "intrinsic",
                    "name": "void"
                  }
                }
              ]
            },
            {
              "id": 30,
              "name": "publicMethod",
              "variant": "declaration",
              "kind": 2048,
              "flags": {
                "isPublic": true
              },
              "sources": [
                {
                  "fileName": "class.ts",
                  "line": 34,
                  "character": 11,
                  "url": "typedoc://class.ts#L34"
                }
              ],
              "signatures": [
                {
                  "id": 31,
                  "name": "publicMethod",
                  "variant": "signature",
                  "kind": 4096,
                  "flags": {},
                  "comment": {
                    "summary": [
                      {
                        "kind": "text",
                        "text": "publicMethod short text."
                      }
                    ]
                  },
                  "sources": [
                    {
                      "fileName": "class.ts",
                      "line": 34,
                      "character": 4,
                      "url": "typedoc://class.ts#L34"
                    }
                  ],
                  "type": {
                    "type": "intrinsic",
                    "name": "void"
                  }
                }
              ]
            },
            {
              "id": 24,
              "name": "staticMethod",
              "variant": "declaration",
              "kind": 2048,
              "flags": {
                "isStatic": true
              },
              "sources": [
                {
                  "fileName": "class.ts",
                  "line": 53,
                  "character": 11,
                  "url": "typedoc://class.ts#L53"
                }
              ],
              "signatures": [
                {
                  "id": 25,
                  "name": "staticMethod",
                  "variant": "signature",
                  "kind": 4096,
                  "flags": {},
                  "comment": {
                    "summary": [
                      {
                        "kind": "text",
                        "text": "staticMethod short text."
                      }
                    ]
                  },
                  "sources": [
                    {
                      "fileName": "class.ts",
                      "line": 53,
                      "character": 4,
                      "url": "typedoc://class.ts#L53"
                    }
                  ],
                  "type": {
                    "type": "intrinsic",
                    "name": "void"
                  }
                }
              ]
            }
          ],
          "groups": [
            {
              "title": "Constructors",
              "children": [
                26
              ]
            },
            {
              "title": "Properties",
              "children": [
                29,
                28,
                23
              ]
            },
            {
              "title": "Methods",
              "children": [
                36,
                34,
                32,
                30,
                24
              ],
              "categories": [
                {
                  "title": "AnotherTest",
                  "children": [
                    34,
                    32,
                    30
                  ]
                },
                {
                  "title": "Other",
                  "children": [
                    36,
                    24
                  ]
                },
                {
                  "title": "Test",
                  "children": [
                    32,
                    30
                  ]
                }
              ]
            }
          ],
          "sources": [
            {
              "fileName": "class.ts",
              "line": 8,
              "character": 13,
              "url": "typedoc://class.ts#L8"
            }
          ],
          "extendedBy": [
            {
              "type": "reference",
              "id": 38,
              "name": "TestSubClass"
            }
          ]
        },
        {
          "id": 38,
          "name": "TestSubClass",
          "variant": "declaration",
          "kind": 128,
          "flags": {},
          "comment": {
            "summary": [
              {
                "kind": "text",
                "text": "TestClass comment short text.\n\nTestClass comment text."
              }
            ],
            "blockTags": [
              {
                "tag": "@see",
                "content": [
                  {
                    "kind": "inline-tag",
                    "tag": "@link",
                    "text": "TestClass",
                    "target": 22
                  },
                  {
                    "kind": "text",
                    "text": " @ fixtures"
                  }
                ]
              }
            ]
          },
          "children": [
            {
              "id": 42,
              "name": "constructor",
              "variant": "declaration",
              "kind": 512,
              "flags": {},
              "sources": [
                {
                  "fileName": "class.ts",
                  "line": 80,
                  "character": 4,
                  "url": "typedoc://class.ts#L80"
                }
              ],
              "signatures": [
                {
                  "id": 43,
                  "name": "new TestSubClass",
                  "variant": "signature",
                  "kind": 16384,
                  "flags": {},
                  "comment": {
                    "summary": [
                      {
                        "kind": "text",
                        "text": "Constructor short text."
                      }
                    ]
                  },
                  "sources": [
                    {
                      "fileName": "class.ts",
                      "line": 80,
                      "character": 4,
                      "url": "typedoc://class.ts#L80"
                    }
                  ],
                  "parameters": [
                    {
                      "id": 44,
                      "name": "p1",
                      "variant": "param",
                      "kind": 32768,
                      "flags": {},
                      "comment": {
                        "summary": [
                          {
                            "kind": "text",
                            "text": "Constructor param"
                          }
                        ]
                      },
                      "type": {
                        "type": "intrinsic",
                        "name": "any"
                      }
                    },
                    {
                      "id": 45,
                      "name": "p2",
                      "variant": "param",
                      "kind": 32768,
                      "flags": {},
                      "comment": {
                        "summary": [
                          {
                            "kind": "text",
                            "text": "Private string property"
                          }
                        ]
                      },
                      "type": {
                        "type": "intrinsic",
                        "name": "string"
                      }
                    },
                    {
                      "id": 46,
                      "name": "p3",
                      "variant": "param",
                      "kind": 32768,
                      "flags": {},
                      "comment": {
                        "summary": [
                          {
                            "kind": "text",
                            "text": "Public number property"
                          }
                        ]
                      },
                      "type": {
                        "type": "intrinsic",
                        "name": "number"
                      }
                    },
                    {
                      "id": 47,
                      "name": "p4",
                      "variant": "param",
                      "kind": 32768,
                      "flags": {},
                      "comment": {
                        "summary": [
                          {
                            "kind": "text",
                            "text": "Public implicit any property"
                          }
                        ]
                      },
                      "type": {
                        "type": "intrinsic",
                        "name": "any"
                      }
                    }
                  ],
                  "type": {
                    "type": "reference",
                    "id": 38,
                    "name": "TestSubClass",
                    "package": "typedoc"
                  },
                  "overwrites": {
                    "type": "reference",
                    "id": 27,
                    "name": "TestClass.constructor"
                  }
                }
              ],
              "overwrites": {
                "type": "reference",
                "id": 26,
                "name": "TestClass.constructor"
              }
            },
            {
              "id": 52,
              "name": "p2",
              "variant": "declaration",
              "kind": 1024,
              "flags": {
                "isPrivate": true
              },
              "comment": {
                "summary": [
                  {
                    "kind": "text",
                    "text": "Private string property"
                  }
                ]
              },
              "sources": [
                {
                  "fileName": "class.ts",
                  "line": 80,
                  "character": 28,
                  "url": "typedoc://class.ts#L80"
                }
              ],
              "type": {
                "type": "intrinsic",
                "name": "string"
              }
            },
            {
              "id": 53,
              "name": "p3",
              "variant": "declaration",
              "kind": 1024,
              "flags": {
                "isPublic": true
              },
              "comment": {
                "summary": [
                  {
                    "kind": "text",
                    "text": "Public number property"
                  }
                ]
              },
              "sources": [
                {
                  "fileName": "class.ts",
                  "line": 80,
                  "character": 47,
                  "url": "typedoc://class.ts#L80"
                }
              ],
              "type": {
                "type": "intrinsic",
                "name": "number"
              }
            },
            {
              "id": 54,
              "name": "p4",
              "variant": "declaration",
              "kind": 1024,
              "flags": {
                "isPublic": true
              },
              "comment": {
                "summary": [
                  {
                    "kind": "text",
                    "text": "Public implicit any property"
                  }
                ]
              },
              "sources": [
                {
                  "fileName": "class.ts",
                  "line": 80,
                  "character": 66,
                  "url": "typedoc://class.ts#L80"
                }
              ],
              "type": {
                "type": "intrinsic",
                "name": "any"
              }
            },
            {
              "id": 57,
              "name": "publicProperty",
              "variant": "declaration",
              "kind": 1024,
              "flags": {
                "isPublic": true
              },
              "comment": {
                "summary": [
                  {
                    "kind": "text",
                    "text": "publicProperty short text."
                  }
                ]
              },
              "sources": [
                {
                  "fileName": "class.ts",
                  "line": 12,
                  "character": 11,
                  "url": "typedoc://class.ts#L12"
                }
              ],
              "type": {
                "type": "intrinsic",
                "name": "string"
              },
              "inheritedFrom": {
                "type": "reference",
                "id": 28,
                "name": "TestClass.publicProperty"
              }
            },
            {
              "id": 39,
              "name": "staticProperty",
              "variant": "declaration",
              "kind": 1024,
              "flags": {
                "isStatic": true
              },
              "comment": {
                "summary": [
                  {
                    "kind": "text",
                    "text": "staticProperty short text."
                  }
                ]
              },
              "sources": [
                {
                  "fileName": "class.ts",
                  "line": 22,
                  "character": 11,
                  "url": "typedoc://class.ts#L22"
                }
              ],
              "type": {
                "type": "reference",
                "id": 22,
                "name": "TestClass",
                "package": "typedoc"
              },
              "inheritedFrom": {
                "type": "reference",
                "id": 23,
                "name": "TestClass.staticProperty"
              }
            },
            {
              "id": 58,
              "name": "arrowMethod",
              "variant": "declaration",
              "kind": 2048,
              "flags": {},
              "sources": [
                {
                  "fileName": "class.ts",
                  "line": 58,
                  "character": 4,
                  "url": "typedoc://class.ts#L58"
                }
              ],
              "signatures": [
                {
                  "id": 59,
                  "name": "arrowMethod",
                  "variant": "signature",
                  "kind": 4096,
                  "flags": {},
                  "comment": {
                    "summary": [
                      {
                        "kind": "text",
                        "text": "arrow method"
                      }
                    ]
                  },
                  "sources": [
                    {
                      "fileName": "class.ts",
                      "line": 58,
                      "character": 18,
                      "url": "typedoc://class.ts#L58"
                    }
                  ],
                  "type": {
                    "type": "intrinsic",
                    "name": "void"
                  },
                  "inheritedFrom": {
                    "type": "reference",
                    "id": 37,
                    "name": "TestClass.arrowMethod"
                  }
                }
              ],
              "inheritedFrom": {
                "type": "reference",
                "id": 36,
                "name": "TestClass.arrowMethod"
              }
            },
            {
              "id": 55,
              "name": "mergedMethod",
              "variant": "declaration",
              "kind": 2048,
              "flags": {},
              "sources": [
                {
                  "fileName": "class.ts",
                  "line": 101,
                  "character": 4,
                  "url": "typedoc://class.ts#L101"
                }
              ],
              "signatures": [
                {
                  "id": 56,
                  "name": "mergedMethod",
                  "variant": "signature",
                  "kind": 4096,
                  "flags": {},
                  "comment": {
                    "summary": [
                      {
                        "kind": "text",
                        "text": "mergedMethod short text."
                      }
                    ]
                  },
                  "sources": [
                    {
                      "fileName": "class.ts",
                      "line": 101,
                      "character": 4,
                      "url": "typedoc://class.ts#L101"
                    }
                  ],
                  "type": {
                    "type": "intrinsic",
                    "name": "any"
                  }
                }
              ]
            },
            {
              "id": 50,
              "name": "protectedMethod",
              "variant": "declaration",
              "kind": 2048,
              "flags": {
                "isProtected": true
              },
              "sources": [
                {
                  "fileName": "class.ts",
                  "line": 70,
                  "character": 14,
                  "url": "typedoc://class.ts#L70"
                }
              ],
              "signatures": [
                {
                  "id": 51,
                  "name": "protectedMethod",
                  "variant": "signature",
                  "kind": 4096,
                  "flags": {},
                  "comment": {
                    "summary": [
                      {
                        "kind": "text",
                        "text": "protectedMethod short text."
                      }
                    ]
                  },
                  "sources": [
                    {
                      "fileName": "class.ts",
                      "line": 70,
                      "character": 4,
                      "url": "typedoc://class.ts#L70"
                    }
                  ],
                  "type": {
                    "type": "intrinsic",
                    "name": "void"
                  },
                  "overwrites": {
                    "type": "reference",
                    "id": 33,
                    "name": "TestClass.protectedMethod"
                  }
                }
              ],
              "overwrites": {
                "type": "reference",
                "id": 32,
                "name": "TestClass.protectedMethod"
              }
            },
            {
              "id": 48,
              "name": "publicMethod",
              "variant": "declaration",
              "kind": 2048,
              "flags": {
                "isPublic": true
              },
              "sources": [
                {
                  "fileName": "class.ts",
                  "line": 65,
                  "character": 11,
                  "url": "typedoc://class.ts#L65"
                }
              ],
              "signatures": [
                {
                  "id": 49,
                  "name": "publicMethod",
                  "variant": "signature",
                  "kind": 4096,
                  "flags": {},
                  "comment": {
                    "summary": [
                      {
                        "kind": "text",
                        "text": "publicMethod short text."
                      }
                    ]
                  },
                  "sources": [
                    {
                      "fileName": "class.ts",
                      "line": 65,
                      "character": 4,
                      "url": "typedoc://class.ts#L65"
                    }
                  ],
                  "type": {
                    "type": "intrinsic",
                    "name": "void"
                  },
                  "overwrites": {
                    "type": "reference",
                    "id": 31,
                    "name": "TestClass.publicMethod"
                  }
                }
              ],
              "overwrites": {
                "type": "reference",
                "id": 30,
                "name": "TestClass.publicMethod"
              }
            },
            {
              "id": 40,
              "name": "staticMethod",
              "variant": "declaration",
              "kind": 2048,
              "flags": {
                "isStatic": true
              },
              "sources": [
                {
                  "fileName": "class.ts",
                  "line": 53,
                  "character": 11,
                  "url": "typedoc://class.ts#L53"
                }
              ],
              "signatures": [
                {
                  "id": 41,
                  "name": "staticMethod",
                  "variant": "signature",
                  "kind": 4096,
                  "flags": {},
                  "comment": {
                    "summary": [
                      {
                        "kind": "text",
                        "text": "staticMethod short text."
                      }
                    ]
                  },
                  "sources": [
                    {
                      "fileName": "class.ts",
                      "line": 53,
                      "character": 4,
                      "url": "typedoc://class.ts#L53"
                    }
                  ],
                  "type": {
                    "type": "intrinsic",
                    "name": "void"
                  },
                  "inheritedFrom": {
                    "type": "reference",
                    "id": 25,
                    "name": "TestClass.staticMethod"
                  }
                }
              ],
              "inheritedFrom": {
                "type": "reference",
                "id": 24,
                "name": "TestClass.staticMethod"
              }
            }
          ],
          "groups": [
            {
              "title": "Constructors",
              "children": [
                42
              ]
            },
            {
              "title": "Properties",
              "children": [
                52,
                53,
                54,
                57,
                39
              ]
            },
            {
              "title": "Methods",
              "children": [
                58,
                55,
                50,
                48,
                40
              ]
            }
          ],
          "sources": [
            {
              "fileName": "class.ts",
              "line": 61,
              "character": 13,
              "url": "typedoc://class.ts#L61"
            },
            {
              "fileName": "class.ts",
              "line": 97,
              "character": 17,
              "url": "typedoc://class.ts#L97"
            },
            {
              "fileName": "class.ts",
              "line": 104,
              "character": 14,
              "url": "typedoc://class.ts#L104"
            }
          ],
          "extendedTypes": [
            {
              "type": "reference",
              "id": 22,
              "name": "TestClass",
              "package": "typedoc"
            }
          ]
        },
        {
          "id": 82,
          "name": "Ts38PrivateFields",
          "variant": "declaration",
          "kind": 128,
          "flags": {},
          "children": [
            {
              "id": 83,
              "name": "constructor",
              "variant": "declaration",
              "kind": 512,
              "flags": {},
              "signatures": [
                {
                  "id": 84,
                  "name": "new Ts38PrivateFields",
                  "variant": "signature",
                  "kind": 16384,
                  "flags": {},
                  "type": {
                    "type": "reference",
                    "id": 82,
                    "name": "Ts38PrivateFields",
                    "package": "typedoc"
                  }
                }
              ]
            },
            {
              "id": 85,
              "name": "#foo",
              "variant": "declaration",
              "kind": 1024,
              "flags": {
                "isPrivate": true
              },
              "comment": {
                "summary": [
                  {
                    "kind": "text",
                    "text": "Docs"
                  }
                ]
              },
              "sources": [
                {
                  "fileName": "class.ts",
                  "line": 122,
                  "character": 4,
                  "url": "typedoc://class.ts#L122"
                }
              ],
              "type": {
                "type": "intrinsic",
                "name": "number"
              },
              "defaultValue": "1"
            }
          ],
          "groups": [
            {
              "title": "Constructors",
              "children": [
                83
              ]
            },
            {
              "title": "Properties",
              "children": [
                85
              ]
            }
          ],
          "sources": [
            {
              "fileName": "class.ts",
              "line": 120,
              "character": 13,
              "url": "typedoc://class.ts#L120"
            }
          ]
        },
        {
          "id": 91,
          "name": "AbstractMe",
          "variant": "declaration",
          "kind": 4194304,
          "flags": {},
          "sources": [
            {
              "fileName": "class.ts",
              "line": 130,
              "character": 12,
              "url": "typedoc://class.ts#L130"
            }
          ],
          "type": {
            "type": "reflection",
            "declaration": {
              "id": 92,
              "name": "__type",
              "variant": "declaration",
              "kind": 512,
              "flags": {},
              "sources": [
                {
                  "fileName": "class.ts",
                  "line": 130,
                  "character": 25,
                  "url": "typedoc://class.ts#L130"
                }
              ],
              "signatures": [
                {
                  "id": 93,
                  "name": "__type",
                  "variant": "signature",
                  "kind": 16384,
                  "flags": {
                    "isAbstract": true
                  },
                  "type": {
                    "type": "reference",
                    "id": 86,
                    "name": "Abstract",
                    "package": "typedoc"
                  }
                }
              ]
            }
          }
        }
      ],
      "groups": [
        {
          "title": "Namespaces",
          "children": [
            60
          ]
        },
        {
          "title": "Classes",
          "children": [
            86,
            75,
            63,
            69,
            22,
            38,
            82
          ]
        },
        {
          "title": "Type Aliases",
          "children": [
            91
          ]
        }
      ],
      "sources": [
        {
          "fileName": "class.ts",
          "line": 8,
          "character": 0,
          "url": "typedoc://class.ts#L8"
        }
      ]
    },
    {
      "id": 94,
      "name": "constructor-properties",
      "variant": "declaration",
      "kind": 2,
      "flags": {},
      "children": [
        {
          "id": 95,
          "name": "Vector2",
          "variant": "declaration",
          "kind": 128,
          "flags": {},
          "comment": {
            "summary": [
              {
                "kind": "text",
                "text": "A class with constructor properties."
              }
            ]
          },
          "children": [
            {
              "id": 96,
              "name": "constructor",
              "variant": "declaration",
              "kind": 512,
              "flags": {},
              "sources": [
                {
                  "fileName": "constructor-properties.ts",
                  "line": 10,
                  "character": 4,
                  "url": "typedoc://constructor-properties.ts#L10"
                }
              ],
              "signatures": [
                {
                  "id": 97,
                  "name": "new Vector2",
                  "variant": "signature",
                  "kind": 16384,
                  "flags": {},
                  "sources": [
                    {
                      "fileName": "constructor-properties.ts",
                      "line": 10,
                      "character": 4,
                      "url": "typedoc://constructor-properties.ts#L10"
                    }
                  ],
                  "parameters": [
                    {
                      "id": 98,
                      "name": "x",
                      "variant": "param",
                      "kind": 32768,
                      "flags": {},
                      "comment": {
                        "summary": [
                          {
                            "kind": "text",
                            "text": "X component of the Vector"
                          }
                        ]
                      },
                      "type": {
                        "type": "intrinsic",
                        "name": "number"
                      }
                    },
                    {
                      "id": 99,
                      "name": "y",
                      "variant": "param",
                      "kind": 32768,
                      "flags": {},
                      "comment": {
                        "summary": [
                          {
                            "kind": "text",
                            "text": "Y component of the Vector"
                          }
                        ]
                      },
                      "type": {
                        "type": "intrinsic",
                        "name": "number"
                      }
                    },
                    {
                      "id": 100,
                      "name": "name",
                      "variant": "param",
                      "kind": 32768,
                      "flags": {},
                      "comment": {
                        "summary": [
                          {
                            "kind": "text",
                            "text": "Vector name"
                          }
                        ]
                      },
                      "type": {
                        "type": "intrinsic",
                        "name": "string"
                      }
                    }
                  ],
                  "type": {
                    "type": "reference",
                    "id": 95,
                    "name": "Vector2",
                    "package": "typedoc"
                  }
                }
              ]
            },
            {
              "id": 103,
              "name": "name",
              "variant": "declaration",
              "kind": 1024,
              "flags": {
                "isReadonly": true
              },
              "comment": {
                "summary": [
                  {
                    "kind": "text",
                    "text": "Vector name"
                  }
                ]
              },
              "sources": [
                {
                  "fileName": "constructor-properties.ts",
                  "line": 10,
                  "character": 61,
                  "url": "typedoc://constructor-properties.ts#L10"
                }
              ],
              "type": {
                "type": "intrinsic",
                "name": "string"
              }
            },
            {
              "id": 101,
              "name": "x",
              "variant": "declaration",
              "kind": 1024,
              "flags": {
                "isPublic": true
              },
              "comment": {
                "summary": [
                  {
                    "kind": "text",
                    "text": "X component of the Vector"
                  }
                ]
              },
              "sources": [
                {
                  "fileName": "constructor-properties.ts",
                  "line": 10,
                  "character": 23,
                  "url": "typedoc://constructor-properties.ts#L10"
                }
              ],
              "type": {
                "type": "intrinsic",
                "name": "number"
              }
            },
            {
              "id": 102,
              "name": "y",
              "variant": "declaration",
              "kind": 1024,
              "flags": {
                "isPublic": true
              },
              "comment": {
                "summary": [
                  {
                    "kind": "text",
                    "text": "Y component of the Vector"
                  }
                ]
              },
              "sources": [
                {
                  "fileName": "constructor-properties.ts",
                  "line": 10,
                  "character": 41,
                  "url": "typedoc://constructor-properties.ts#L10"
                }
              ],
              "type": {
                "type": "intrinsic",
                "name": "number"
              }
            }
          ],
          "groups": [
            {
              "title": "Constructors",
              "children": [
                96
              ]
            },
            {
              "title": "Properties",
              "children": [
                103,
                101,
                102
              ]
            }
          ],
          "sources": [
            {
              "fileName": "constructor-properties.ts",
              "line": 4,
              "character": 13,
              "url": "typedoc://constructor-properties.ts#L4"
            }
          ],
          "extendedBy": [
            {
              "type": "reference",
              "id": 104,
              "name": "Vector3"
            }
          ]
        },
        {
          "id": 104,
          "name": "Vector3",
          "variant": "declaration",
          "kind": 128,
          "flags": {},
          "comment": {
            "summary": [
              {
                "kind": "text",
                "text": "A class with inherited and overwritten constructor properties."
              }
            ]
          },
          "children": [
            {
              "id": 105,
              "name": "constructor",
              "variant": "declaration",
              "kind": 512,
              "flags": {},
              "sources": [
                {
                  "fileName": "constructor-properties.ts",
                  "line": 23,
                  "character": 4,
                  "url": "typedoc://constructor-properties.ts#L23"
                }
              ],
              "signatures": [
                {
                  "id": 106,
                  "name": "new Vector3",
                  "variant": "signature",
                  "kind": 16384,
                  "flags": {},
                  "sources": [
                    {
                      "fileName": "constructor-properties.ts",
                      "line": 23,
                      "character": 4,
                      "url": "typedoc://constructor-properties.ts#L23"
                    }
                  ],
                  "parameters": [
                    {
                      "id": 107,
                      "name": "x",
                      "variant": "param",
                      "kind": 32768,
                      "flags": {},
                      "comment": {
                        "summary": [
                          {
                            "kind": "text",
                            "text": "X component of the Vector"
                          }
                        ]
                      },
                      "type": {
                        "type": "intrinsic",
                        "name": "number"
                      }
                    },
                    {
                      "id": 108,
                      "name": "y",
                      "variant": "param",
                      "kind": 32768,
                      "flags": {},
                      "comment": {
                        "summary": [
                          {
                            "kind": "text",
                            "text": "Y component of the Vector"
                          }
                        ]
                      },
                      "type": {
                        "type": "intrinsic",
                        "name": "number"
                      }
                    },
                    {
                      "id": 109,
                      "name": "z",
                      "variant": "param",
                      "kind": 32768,
                      "flags": {},
                      "comment": {
                        "summary": [
                          {
                            "kind": "text",
                            "text": "Z component of the Vector"
                          }
                        ]
                      },
                      "type": {
                        "type": "intrinsic",
                        "name": "number"
                      }
                    },
                    {
                      "id": 110,
                      "name": "name",
                      "variant": "param",
                      "kind": 32768,
                      "flags": {},
                      "comment": {
                        "summary": [
                          {
                            "kind": "text",
                            "text": "Vector name"
                          }
                        ]
                      },
                      "type": {
                        "type": "intrinsic",
                        "name": "string"
                      }
                    }
                  ],
                  "type": {
                    "type": "reference",
                    "id": 104,
                    "name": "Vector3",
                    "package": "typedoc"
                  },
                  "overwrites": {
                    "type": "reference",
                    "id": 97,
                    "name": "Vector2.constructor"
                  }
                }
              ],
              "overwrites": {
                "type": "reference",
                "id": 96,
                "name": "Vector2.constructor"
              }
            },
            {
              "id": 113,
              "name": "name",
              "variant": "declaration",
              "kind": 1024,
              "flags": {
                "isReadonly": true
              },
              "comment": {
                "summary": [
                  {
                    "kind": "text",
                    "text": "Vector name"
                  }
                ]
              },
              "sources": [
                {
                  "fileName": "constructor-properties.ts",
                  "line": 27,
                  "character": 17,
                  "url": "typedoc://constructor-properties.ts#L27"
                }
              ],
              "type": {
                "type": "intrinsic",
                "name": "string"
              },
              "inheritedFrom": {
                "type": "reference",
                "id": 103,
                "name": "Vector2.name"
              }
            },
            {
              "id": 114,
              "name": "x",
              "variant": "declaration",
              "kind": 1024,
              "flags": {
                "isPublic": true
              },
              "comment": {
                "summary": [
                  {
                    "kind": "text",
                    "text": "X component of the Vector"
                  }
                ]
              },
              "sources": [
                {
                  "fileName": "constructor-properties.ts",
                  "line": 10,
                  "character": 23,
                  "url": "typedoc://constructor-properties.ts#L10"
                }
              ],
              "type": {
                "type": "intrinsic",
                "name": "number"
              },
              "inheritedFrom": {
                "type": "reference",
                "id": 101,
                "name": "Vector2.x"
              }
            },
            {
              "id": 111,
              "name": "y",
              "variant": "declaration",
              "kind": 1024,
              "flags": {
                "isPublic": true
              },
              "comment": {
                "summary": [
                  {
                    "kind": "text",
                    "text": "Y component of the Vector"
                  }
                ]
              },
              "sources": [
                {
                  "fileName": "constructor-properties.ts",
                  "line": 25,
                  "character": 15,
                  "url": "typedoc://constructor-properties.ts#L25"
                }
              ],
              "type": {
                "type": "intrinsic",
                "name": "number"
              },
              "inheritedFrom": {
                "type": "reference",
                "id": 102,
                "name": "Vector2.y"
              }
            },
            {
              "id": 112,
              "name": "z",
              "variant": "declaration",
              "kind": 1024,
              "flags": {
                "isPublic": true
              },
              "comment": {
                "summary": [
                  {
                    "kind": "text",
                    "text": "Z component of the Vector"
                  }
                ]
              },
              "sources": [
                {
                  "fileName": "constructor-properties.ts",
                  "line": 26,
                  "character": 15,
                  "url": "typedoc://constructor-properties.ts#L26"
                }
              ],
              "type": {
                "type": "intrinsic",
                "name": "number"
              }
            }
          ],
          "groups": [
            {
              "title": "Constructors",
              "children": [
                105
              ]
            },
            {
              "title": "Properties",
              "children": [
                113,
                114,
                111,
                112
              ]
            }
          ],
          "sources": [
            {
              "fileName": "constructor-properties.ts",
              "line": 16,
              "character": 13,
              "url": "typedoc://constructor-properties.ts#L16"
            }
          ],
          "extendedTypes": [
            {
              "type": "reference",
              "id": 95,
              "name": "Vector2",
              "package": "typedoc"
            }
          ]
        }
      ],
      "groups": [
        {
          "title": "Classes",
          "children": [
            95,
            104
          ]
        }
      ],
      "sources": [
        {
          "fileName": "constructor-properties.ts",
          "line": 4,
          "character": 0,
          "url": "typedoc://constructor-properties.ts#L4"
        }
      ]
    },
    {
      "id": 115,
      "name": "decorators",
      "variant": "declaration",
      "kind": 2,
      "flags": {},
      "children": [
        {
          "id": 129,
          "name": "DecoratedClass",
          "variant": "declaration",
          "kind": 128,
          "flags": {},
          "comment": {
            "summary": [
              {
                "kind": "text",
                "text": "A decorated class."
              }
            ]
          },
          "children": [
            {
              "id": 130,
              "name": "constructor",
              "variant": "declaration",
              "kind": 512,
              "flags": {},
              "signatures": [
                {
                  "id": 131,
                  "name": "new DecoratedClass",
                  "variant": "signature",
                  "kind": 16384,
                  "flags": {},
                  "type": {
                    "type": "reference",
                    "id": 129,
                    "name": "DecoratedClass",
                    "package": "typedoc"
                  }
                }
              ]
            },
            {
              "id": 132,
              "name": "decoratedMethod",
              "variant": "declaration",
              "kind": 2048,
              "flags": {},
              "sources": [
                {
                  "fileName": "decorators.ts",
                  "line": 13,
                  "character": 4,
                  "url": "typedoc://decorators.ts#L13"
                }
              ],
              "signatures": [
                {
                  "id": 133,
                  "name": "decoratedMethod",
                  "variant": "signature",
                  "kind": 4096,
                  "flags": {},
                  "comment": {
                    "summary": [
                      {
                        "kind": "text",
                        "text": "A decorated method."
                      }
                    ]
                  },
                  "sources": [
                    {
                      "fileName": "decorators.ts",
                      "line": 11,
                      "character": 4,
                      "url": "typedoc://decorators.ts#L11"
                    }
                  ],
                  "type": {
                    "type": "intrinsic",
                    "name": "void"
                  }
                }
              ]
            }
          ],
          "groups": [
            {
              "title": "Constructors",
              "children": [
                130
              ]
            },
            {
              "title": "Methods",
              "children": [
                132
              ]
            }
          ],
          "sources": [
            {
              "fileName": "decorators.ts",
              "line": 7,
              "character": 13,
              "url": "typedoc://decorators.ts#L7"
            }
          ]
        },
        {
          "id": 116,
          "name": "decoratorAtom",
          "variant": "declaration",
          "kind": 64,
          "flags": {},
          "sources": [
            {
              "fileName": "decorators.ts",
              "line": 19,
              "character": 16,
              "url": "typedoc://decorators.ts#L19"
            }
          ],
          "signatures": [
            {
              "id": 117,
              "name": "decoratorAtom",
              "variant": "signature",
              "kind": 4096,
              "flags": {},
              "comment": {
                "summary": [
                  {
                    "kind": "text",
                    "text": "A decorator with no options."
                  }
                ]
              },
              "sources": [
                {
                  "fileName": "decorators.ts",
                  "line": 19,
                  "character": 0,
                  "url": "typedoc://decorators.ts#L19"
                }
              ],
              "parameters": [
                {
                  "id": 118,
                  "name": "target",
                  "variant": "param",
                  "kind": 32768,
                  "flags": {},
                  "type": {
                    "type": "reference",
                    "name": "Object",
                    "package": "typescript"
                  }
                },
                {
                  "id": 119,
                  "name": "propertyKey",
                  "variant": "param",
                  "kind": 32768,
                  "flags": {},
                  "type": {
                    "type": "union",
                    "types": [
                      {
                        "type": "intrinsic",
                        "name": "string"
                      },
                      {
                        "type": "intrinsic",
                        "name": "symbol"
                      }
                    ]
                  }
                },
                {
                  "id": 120,
                  "name": "descriptor",
                  "variant": "param",
                  "kind": 32768,
                  "flags": {},
                  "type": {
                    "type": "reference",
                    "typeArguments": [
                      {
                        "type": "intrinsic",
                        "name": "any"
                      }
                    ],
                    "name": "TypedPropertyDescriptor",
                    "package": "typescript"
                  }
                }
              ],
              "type": {
                "type": "intrinsic",
                "name": "void"
              }
            }
          ]
        },
        {
          "id": 124,
          "name": "decoratorWithOptions",
          "variant": "declaration",
          "kind": 64,
          "flags": {},
          "sources": [
            {
              "fileName": "decorators.ts",
              "line": 48,
              "character": 16,
              "url": "typedoc://decorators.ts#L48"
            }
          ],
          "signatures": [
            {
              "id": 125,
              "name": "decoratorWithOptions",
              "variant": "signature",
              "kind": 4096,
              "flags": {},
              "comment": {
                "summary": [
                  {
                    "kind": "text",
                    "text": "A decorator consuming an options object."
                  }
                ]
              },
              "sources": [
                {
                  "fileName": "decorators.ts",
                  "line": 48,
                  "character": 0,
                  "url": "typedoc://decorators.ts#L48"
                }
              ],
              "parameters": [
                {
                  "id": 126,
                  "name": "options",
                  "variant": "param",
                  "kind": 32768,
                  "flags": {},
                  "comment": {
                    "summary": [
                      {
                        "kind": "text",
                        "text": "The options object of this decorator."
                      }
                    ]
                  },
                  "type": {
                    "type": "reflection",
                    "declaration": {
                      "id": 127,
                      "name": "__type",
                      "variant": "declaration",
                      "kind": 65536,
                      "flags": {},
                      "children": [
                        {
                          "id": 128,
                          "name": "name",
                          "variant": "declaration",
                          "kind": 1024,
                          "flags": {},
                          "comment": {
                            "summary": [
                              {
                                "kind": "text",
                                "text": "A property on the options object of this decorator."
                              }
                            ]
                          },
                          "sources": [
                            {
                              "fileName": "decorators.ts",
                              "line": 49,
                              "character": 4,
                              "url": "typedoc://decorators.ts#L49"
                            }
                          ],
                          "type": {
                            "type": "intrinsic",
                            "name": "string"
                          }
                        }
                      ],
                      "groups": [
                        {
                          "title": "Properties",
                          "children": [
                            128
                          ]
                        }
                      ],
                      "sources": [
                        {
                          "fileName": "decorators.ts",
                          "line": 48,
                          "character": 46,
                          "url": "typedoc://decorators.ts#L48"
                        }
                      ]
                    }
                  }
                }
              ],
              "type": {
                "type": "reference",
                "name": "ClassDecorator",
                "package": "typescript"
              }
            }
          ]
        },
        {
          "id": 121,
          "name": "decoratorWithParam",
          "variant": "declaration",
          "kind": 64,
          "flags": {},
          "sources": [
            {
              "fileName": "decorators.ts",
              "line": 32,
              "character": 16,
              "url": "typedoc://decorators.ts#L32"
            }
          ],
          "signatures": [
            {
              "id": 122,
              "name": "decoratorWithParam",
              "variant": "signature",
              "kind": 4096,
              "flags": {},
              "comment": {
                "summary": [
                  {
                    "kind": "text",
                    "text": "A decorator with a parameter."
                  }
                ]
              },
              "sources": [
                {
                  "fileName": "decorators.ts",
                  "line": 32,
                  "character": 0,
                  "url": "typedoc://decorators.ts#L32"
                }
              ],
              "parameters": [
                {
                  "id": 123,
                  "name": "value",
                  "variant": "param",
                  "kind": 32768,
                  "flags": {},
                  "comment": {
                    "summary": [
                      {
                        "kind": "text",
                        "text": "The parameter of this decorator."
                      }
                    ]
                  },
                  "type": {
                    "type": "intrinsic",
                    "name": "boolean"
                  }
                }
              ],
              "type": {
                "type": "reference",
                "name": "MethodDecorator",
                "package": "typescript"
              }
            }
          ]
        }
      ],
      "groups": [
        {
          "title": "Classes",
          "children": [
            129
          ]
        },
        {
          "title": "Functions",
          "children": [
            116,
            124,
            121
          ]
        }
      ],
      "sources": [
        {
          "fileName": "decorators.ts",
          "line": 4,
          "character": 0,
          "url": "typedoc://decorators.ts#L4"
        }
      ]
    },
    {
      "id": 161,
      "name": "events",
      "variant": "declaration",
      "kind": 2,
      "flags": {},
      "children": [
        {
          "id": 162,
          "name": "EventDispatcher",
          "variant": "declaration",
          "kind": 128,
          "flags": {},
          "children": [
            {
              "id": 164,
              "name": "constructor",
              "variant": "declaration",
              "kind": 512,
              "flags": {},
              "signatures": [
                {
                  "id": 165,
                  "name": "new EventDispatcher",
                  "variant": "signature",
                  "kind": 16384,
                  "flags": {},
                  "type": {
                    "type": "reference",
                    "id": 162,
                    "name": "EventDispatcher",
                    "package": "typedoc"
                  }
                }
              ]
            },
            {
              "id": 163,
              "name": "EVENT_CLICK",
              "variant": "declaration",
              "kind": 1024,
              "flags": {
                "isStatic": true
              },
              "comment": {
                "summary": [
                  {
                    "kind": "text",
                    "text": "This is an event documentation."
                  }
                ]
              },
              "sources": [
                {
                  "fileName": "events.ts",
                  "line": 6,
                  "character": 11,
                  "url": "typedoc://events.ts#L6"
                }
              ],
              "type": {
                "type": "intrinsic",
                "name": "string"
              },
              "defaultValue": "\"click\""
            }
          ],
          "groups": [
            {
              "title": "Constructors",
              "children": [
                164
              ]
            },
            {
              "title": "Events",
              "children": [
                163
              ]
            }
          ],
          "sources": [
            {
              "fileName": "events.ts",
              "line": 1,
              "character": 13,
              "url": "typedoc://events.ts#L1"
            }
          ]
        }
      ],
      "groups": [
        {
          "title": "Classes",
          "children": [
            162
          ]
        }
      ],
      "sources": [
        {
          "fileName": "events.ts",
          "line": 1,
          "character": 0,
          "url": "typedoc://events.ts#L1"
        }
      ]
    },
    {
      "id": 134,
      "name": "events-overloads",
      "variant": "declaration",
      "kind": 2,
      "flags": {},
      "children": [
        {
          "id": 135,
          "name": "Test",
          "variant": "declaration",
          "kind": 256,
          "flags": {},
          "comment": {
            "summary": [
              {
                "kind": "text",
                "text": "Encapsulates some information for background http transfers."
              }
            ],
            "blockTags": [
              {
                "tag": "@see",
                "content": [
                  {
                    "kind": "text",
                    "text": "https://github.com/TypeStrong/typedoc/issues/136"
                  }
                ]
              }
            ]
          },
          "children": [
            {
              "id": 136,
              "name": "on",
              "variant": "declaration",
              "kind": 2048,
              "flags": {},
              "sources": [
                {
                  "fileName": "events-overloads.ts",
                  "line": 14,
                  "character": 4,
                  "url": "typedoc://events-overloads.ts#L14"
                },
                {
                  "fileName": "events-overloads.ts",
                  "line": 23,
                  "character": 4,
                  "url": "typedoc://events-overloads.ts#L23"
                },
                {
                  "fileName": "events-overloads.ts",
                  "line": 32,
                  "character": 4,
                  "url": "typedoc://events-overloads.ts#L32"
                },
                {
                  "fileName": "events-overloads.ts",
                  "line": 41,
                  "character": 4,
                  "url": "typedoc://events-overloads.ts#L41"
                }
              ],
              "signatures": [
                {
                  "id": 137,
                  "name": "on",
                  "variant": "signature",
                  "kind": 4096,
                  "flags": {},
                  "comment": {
                    "summary": [
                      {
                        "kind": "text",
                        "text": "Subscribe for a general event by name."
                      }
                    ]
                  },
                  "sources": [
                    {
                      "fileName": "events-overloads.ts",
                      "line": 14,
                      "character": 4,
                      "url": "typedoc://events-overloads.ts#L14"
                    }
                  ],
                  "parameters": [
                    {
                      "id": 138,
                      "name": "event",
                      "variant": "param",
                      "kind": 32768,
                      "flags": {},
                      "comment": {
                        "summary": [
                          {
                            "kind": "text",
                            "text": "The name of the event to subscribe for."
                          }
                        ]
                      },
                      "type": {
                        "type": "intrinsic",
                        "name": "string"
                      }
                    },
                    {
                      "id": 139,
                      "name": "handler",
                      "variant": "param",
                      "kind": 32768,
                      "flags": {},
                      "comment": {
                        "summary": [
                          {
                            "kind": "text",
                            "text": "The handler called when the event occurs."
                          }
                        ]
                      },
                      "type": {
                        "type": "reflection",
                        "declaration": {
                          "id": 140,
                          "name": "__type",
                          "variant": "declaration",
                          "kind": 65536,
                          "flags": {},
                          "sources": [
                            {
                              "fileName": "events-overloads.ts",
                              "line": 14,
                              "character": 31,
                              "url": "typedoc://events-overloads.ts#L14"
                            }
                          ],
                          "signatures": [
                            {
                              "id": 141,
                              "name": "__type",
                              "variant": "signature",
                              "kind": 4096,
                              "flags": {},
                              "sources": [
                                {
                                  "fileName": "events-overloads.ts",
                                  "line": 14,
                                  "character": 31,
                                  "url": "typedoc://events-overloads.ts#L14"
                                }
                              ],
                              "parameters": [
                                {
                                  "id": 142,
                                  "name": "e",
                                  "variant": "param",
                                  "kind": 32768,
                                  "flags": {},
                                  "type": {
                                    "type": "intrinsic",
                                    "name": "any"
                                  }
                                }
                              ],
                              "type": {
                                "type": "intrinsic",
                                "name": "void"
                              }
                            }
                          ]
                        }
                      }
                    }
                  ],
                  "type": {
                    "type": "intrinsic",
                    "name": "void"
                  }
                },
                {
                  "id": 143,
                  "name": "on",
                  "variant": "signature",
                  "kind": 4096,
                  "flags": {},
                  "comment": {
                    "summary": [
                      {
                        "kind": "text",
                        "text": "Subscribe for error notifications."
                      }
                    ]
                  },
                  "sources": [
                    {
                      "fileName": "events-overloads.ts",
                      "line": 23,
                      "character": 4,
                      "url": "typedoc://events-overloads.ts#L23"
                    }
                  ],
                  "parameters": [
                    {
                      "id": 144,
                      "name": "event",
                      "variant": "param",
                      "kind": 32768,
                      "flags": {},
                      "comment": {
                        "summary": [
                          {
                            "kind": "text",
                            "text": "The name of the event to subscribe for."
                          }
                        ]
                      },
                      "type": {
                        "type": "literal",
                        "value": "error"
                      }
                    },
                    {
                      "id": 145,
                      "name": "handler",
                      "variant": "param",
                      "kind": 32768,
                      "flags": {},
                      "comment": {
                        "summary": [
                          {
                            "kind": "text",
                            "text": "A handler that will receive the error details"
                          }
                        ]
                      },
                      "type": {
                        "type": "reflection",
                        "declaration": {
                          "id": 146,
                          "name": "__type",
                          "variant": "declaration",
                          "kind": 65536,
                          "flags": {},
                          "sources": [
                            {
                              "fileName": "events-overloads.ts",
                              "line": 23,
                              "character": 32,
                              "url": "typedoc://events-overloads.ts#L23"
                            }
                          ],
                          "signatures": [
                            {
                              "id": 147,
                              "name": "__type",
                              "variant": "signature",
                              "kind": 4096,
                              "flags": {},
                              "sources": [
                                {
                                  "fileName": "events-overloads.ts",
                                  "line": 23,
                                  "character": 32,
                                  "url": "typedoc://events-overloads.ts#L23"
                                }
                              ],
                              "parameters": [
                                {
                                  "id": 148,
                                  "name": "e",
                                  "variant": "param",
                                  "kind": 32768,
                                  "flags": {},
                                  "type": {
                                    "type": "intrinsic",
                                    "name": "any"
                                  }
                                }
                              ],
                              "type": {
                                "type": "intrinsic",
                                "name": "void"
                              }
                            }
                          ]
                        }
                      }
                    }
                  ],
                  "type": {
                    "type": "intrinsic",
                    "name": "void"
                  }
                },
                {
                  "id": 149,
                  "name": "on",
                  "variant": "signature",
                  "kind": 4096,
                  "flags": {},
                  "comment": {
                    "summary": [
                      {
                        "kind": "text",
                        "text": "Subscribe for progress notifications."
                      }
                    ]
                  },
                  "sources": [
                    {
                      "fileName": "events-overloads.ts",
                      "line": 32,
                      "character": 4,
                      "url": "typedoc://events-overloads.ts#L32"
                    }
                  ],
                  "parameters": [
                    {
                      "id": 150,
                      "name": "event",
                      "variant": "param",
                      "kind": 32768,
                      "flags": {},
                      "comment": {
                        "summary": [
                          {
                            "kind": "text",
                            "text": "The name of the event to subscribe for."
                          }
                        ]
                      },
                      "type": {
                        "type": "literal",
                        "value": "progress"
                      }
                    },
                    {
                      "id": 151,
                      "name": "handler",
                      "variant": "param",
                      "kind": 32768,
                      "flags": {},
                      "comment": {
                        "summary": [
                          {
                            "kind": "text",
                            "text": "A handler that will receive a progress event with the current and expected total bytes"
                          }
                        ]
                      },
                      "type": {
                        "type": "reflection",
                        "declaration": {
                          "id": 152,
                          "name": "__type",
                          "variant": "declaration",
                          "kind": 65536,
                          "flags": {},
                          "sources": [
                            {
                              "fileName": "events-overloads.ts",
                              "line": 32,
                              "character": 35,
                              "url": "typedoc://events-overloads.ts#L32"
                            }
                          ],
                          "signatures": [
                            {
                              "id": 153,
                              "name": "__type",
                              "variant": "signature",
                              "kind": 4096,
                              "flags": {},
                              "sources": [
                                {
                                  "fileName": "events-overloads.ts",
                                  "line": 32,
                                  "character": 35,
                                  "url": "typedoc://events-overloads.ts#L32"
                                }
                              ],
                              "parameters": [
                                {
                                  "id": 154,
                                  "name": "e",
                                  "variant": "param",
                                  "kind": 32768,
                                  "flags": {},
                                  "type": {
                                    "type": "intrinsic",
                                    "name": "any"
                                  }
                                }
                              ],
                              "type": {
                                "type": "intrinsic",
                                "name": "void"
                              }
                            }
                          ]
                        }
                      }
                    }
                  ],
                  "type": {
                    "type": "intrinsic",
                    "name": "void"
                  }
                },
                {
                  "id": 155,
                  "name": "on",
                  "variant": "signature",
                  "kind": 4096,
                  "flags": {},
                  "comment": {
                    "summary": [
                      {
                        "kind": "text",
                        "text": "Subscribe for success notification."
                      }
                    ]
                  },
                  "sources": [
                    {
                      "fileName": "events-overloads.ts",
                      "line": 41,
                      "character": 4,
                      "url": "typedoc://events-overloads.ts#L41"
                    }
                  ],
                  "parameters": [
                    {
                      "id": 156,
                      "name": "event",
                      "variant": "param",
                      "kind": 32768,
                      "flags": {},
                      "comment": {
                        "summary": [
                          {
                            "kind": "text",
                            "text": "The name of the event to subscribe for."
                          }
                        ]
                      },
                      "type": {
                        "type": "literal",
                        "value": "complete"
                      }
                    },
                    {
                      "id": 157,
                      "name": "handler",
                      "variant": "param",
                      "kind": 32768,
                      "flags": {},
                      "comment": {
                        "summary": [
                          {
                            "kind": "text",
                            "text": "A function that will be called with general event data upon successful completion"
                          }
                        ]
                      },
                      "type": {
                        "type": "reflection",
                        "declaration": {
                          "id": 158,
                          "name": "__type",
                          "variant": "declaration",
                          "kind": 65536,
                          "flags": {},
                          "sources": [
                            {
                              "fileName": "events-overloads.ts",
                              "line": 41,
                              "character": 35,
                              "url": "typedoc://events-overloads.ts#L41"
                            }
                          ],
                          "signatures": [
                            {
                              "id": 159,
                              "name": "__type",
                              "variant": "signature",
                              "kind": 4096,
                              "flags": {},
                              "sources": [
                                {
                                  "fileName": "events-overloads.ts",
                                  "line": 41,
                                  "character": 35,
                                  "url": "typedoc://events-overloads.ts#L41"
                                }
                              ],
                              "parameters": [
                                {
                                  "id": 160,
                                  "name": "e",
                                  "variant": "param",
                                  "kind": 32768,
                                  "flags": {},
                                  "type": {
                                    "type": "intrinsic",
                                    "name": "any"
                                  }
                                }
                              ],
                              "type": {
                                "type": "intrinsic",
                                "name": "void"
                              }
                            }
                          ]
                        }
                      }
                    }
                  ],
                  "type": {
                    "type": "intrinsic",
                    "name": "void"
                  }
                }
              ]
            }
          ],
          "groups": [
            {
              "title": "Events",
              "children": [
                136
              ]
            }
          ],
          "sources": [
            {
              "fileName": "events-overloads.ts",
              "line": 6,
              "character": 17,
              "url": "typedoc://events-overloads.ts#L6"
            }
          ]
        }
      ],
      "groups": [
        {
          "title": "Interfaces",
          "children": [
            135
          ]
        }
      ],
      "sources": [
        {
          "fileName": "events-overloads.ts",
          "line": 6,
          "character": 0,
          "url": "typedoc://events-overloads.ts#L6"
        }
      ]
    },
    {
      "id": 166,
      "name": "generic-class",
      "variant": "declaration",
      "kind": 2,
      "flags": {},
      "children": [
        {
          "id": 167,
          "name": "GenericClass",
          "variant": "declaration",
          "kind": 128,
          "flags": {},
          "comment": {
            "summary": [
              {
                "kind": "text",
                "text": "GenericClass short text."
              }
            ]
          },
          "children": [
            {
              "id": 168,
              "name": "constructor",
              "variant": "declaration",
              "kind": 512,
              "flags": {},
              "sources": [
                {
                  "fileName": "generic-class.ts",
                  "line": 20,
                  "character": 4,
                  "url": "typedoc://generic-class.ts#L20"
                }
              ],
              "signatures": [
                {
                  "id": 169,
                  "name": "new GenericClass",
                  "variant": "signature",
                  "kind": 16384,
                  "flags": {},
                  "comment": {
                    "summary": [
                      {
                        "kind": "text",
                        "text": "Constructor short text."
                      }
                    ]
                  },
                  "sources": [
                    {
                      "fileName": "generic-class.ts",
                      "line": 20,
                      "character": 4,
                      "url": "typedoc://generic-class.ts#L20"
                    }
                  ],
                  "typeParameter": [
                    {
                      "id": 170,
                      "name": "T",
                      "variant": "typeParam",
                      "kind": 131072,
                      "flags": {}
                    }
                  ],
                  "parameters": [
                    {
                      "id": 171,
                      "name": "value",
                      "variant": "param",
                      "kind": 32768,
                      "flags": {},
                      "comment": {
                        "summary": [
                          {
                            "kind": "text",
                            "text": "Constructor parameter."
                          }
                        ]
                      },
                      "type": {
                        "type": "reference",
                        "name": "T"
                      }
                    }
                  ],
                  "type": {
                    "type": "reference",
                    "id": 167,
                    "typeArguments": [
                      {
                        "type": "reference",
                        "name": "T"
                      }
                    ],
                    "name": "GenericClass",
                    "package": "typedoc"
                  }
                }
              ]
            },
            {
              "id": 172,
              "name": "value",
              "variant": "declaration",
              "kind": 1024,
              "flags": {
                "isProtected": true
              },
              "comment": {
                "summary": [
                  {
                    "kind": "text",
                    "text": "Generic property."
                  }
                ]
              },
              "sources": [
                {
                  "fileName": "generic-class.ts",
                  "line": 9,
                  "character": 14,
                  "url": "typedoc://generic-class.ts#L9"
                }
              ],
              "type": {
                "type": "reference",
                "name": "T"
              }
            },
            {
              "id": 173,
              "name": "values",
              "variant": "declaration",
              "kind": 1024,
              "flags": {
                "isProtected": true
              },
              "comment": {
                "summary": [
                  {
                    "kind": "text",
                    "text": "Generic property array."
                  }
                ]
              },
              "sources": [
                {
                  "fileName": "generic-class.ts",
                  "line": 14,
                  "character": 14,
                  "url": "typedoc://generic-class.ts#L14"
                }
              ],
              "type": {
                "type": "array",
                "elementType": {
                  "type": "reference",
                  "name": "T"
                }
              }
            },
            {
              "id": 174,
              "name": "getValue",
              "variant": "declaration",
              "kind": 2048,
              "flags": {},
              "sources": [
                {
                  "fileName": "generic-class.ts",
                  "line": 28,
                  "character": 4,
                  "url": "typedoc://generic-class.ts#L28"
                }
              ],
              "signatures": [
                {
                  "id": 175,
                  "name": "getValue",
                  "variant": "signature",
                  "kind": 4096,
                  "flags": {},
                  "comment": {
                    "summary": [
                      {
                        "kind": "text",
                        "text": "getValue short text."
                      }
                    ],
                    "blockTags": [
                      {
                        "tag": "@returns",
                        "content": [
                          {
                            "kind": "text",
                            "text": "Return value comment."
                          }
                        ]
                      }
                    ]
                  },
                  "sources": [
                    {
                      "fileName": "generic-class.ts",
                      "line": 28,
                      "character": 4,
                      "url": "typedoc://generic-class.ts#L28"
                    }
                  ],
                  "type": {
                    "type": "reference",
                    "name": "T"
                  }
                }
              ]
            }
          ],
          "groups": [
            {
              "title": "Constructors",
              "children": [
                168
              ]
            },
            {
              "title": "Properties",
              "children": [
                172,
                173
              ]
            },
            {
              "title": "Methods",
              "children": [
                174
              ]
            }
          ],
          "sources": [
            {
              "fileName": "generic-class.ts",
              "line": 5,
              "character": 13,
              "url": "typedoc://generic-class.ts#L5"
            }
          ],
          "typeParameters": [
            {
              "id": 176,
              "name": "T",
              "variant": "typeParam",
              "kind": 131072,
              "flags": {},
              "comment": {
                "summary": [
                  {
                    "kind": "text",
                    "text": "Generic parameter."
                  }
                ]
              }
            }
          ],
          "extendedBy": [
            {
              "type": "reference",
              "id": 177,
              "name": "NonGenericClass"
            }
          ]
        },
        {
          "id": 177,
          "name": "NonGenericClass",
          "variant": "declaration",
          "kind": 128,
          "flags": {},
          "comment": {
            "summary": [
              {
                "kind": "text",
                "text": "NonGenericClass short text."
              }
            ]
          },
          "children": [
            {
              "id": 178,
              "name": "constructor",
              "variant": "declaration",
              "kind": 512,
              "flags": {},
              "sources": [
                {
                  "fileName": "generic-class.ts",
                  "line": 20,
                  "character": 4,
                  "url": "typedoc://generic-class.ts#L20"
                }
              ],
              "signatures": [
                {
                  "id": 179,
                  "name": "new NonGenericClass",
                  "variant": "signature",
                  "kind": 16384,
                  "flags": {},
                  "comment": {
                    "summary": [
                      {
                        "kind": "text",
                        "text": "Constructor short text."
                      }
                    ]
                  },
                  "sources": [
                    {
                      "fileName": "generic-class.ts",
                      "line": 20,
                      "character": 4,
                      "url": "typedoc://generic-class.ts#L20"
                    }
                  ],
                  "parameters": [
                    {
                      "id": 180,
                      "name": "value",
                      "variant": "param",
                      "kind": 32768,
                      "flags": {},
                      "comment": {
                        "summary": [
                          {
                            "kind": "text",
                            "text": "Constructor parameter."
                          }
                        ]
                      },
                      "type": {
                        "type": "intrinsic",
                        "name": "string"
                      }
                    }
                  ],
                  "type": {
                    "type": "reference",
                    "id": 177,
                    "name": "NonGenericClass",
                    "package": "typedoc"
                  },
                  "inheritedFrom": {
                    "type": "reference",
                    "id": 169,
                    "name": "GenericClass.constructor"
                  }
                }
              ],
              "inheritedFrom": {
                "type": "reference",
                "id": 168,
                "name": "GenericClass.constructor"
              }
            },
            {
              "id": 181,
              "name": "value",
              "variant": "declaration",
              "kind": 1024,
              "flags": {
                "isProtected": true
              },
              "comment": {
                "summary": [
                  {
                    "kind": "text",
                    "text": "Generic property."
                  }
                ]
              },
              "sources": [
                {
                  "fileName": "generic-class.ts",
                  "line": 9,
                  "character": 14,
                  "url": "typedoc://generic-class.ts#L9"
                }
              ],
              "type": {
                "type": "intrinsic",
                "name": "string"
              },
              "inheritedFrom": {
                "type": "reference",
                "id": 172,
                "name": "GenericClass.value"
              }
            },
            {
              "id": 182,
              "name": "values",
              "variant": "declaration",
              "kind": 1024,
              "flags": {
                "isProtected": true
              },
              "comment": {
                "summary": [
                  {
                    "kind": "text",
                    "text": "Generic property array."
                  }
                ]
              },
              "sources": [
                {
                  "fileName": "generic-class.ts",
                  "line": 14,
                  "character": 14,
                  "url": "typedoc://generic-class.ts#L14"
                }
              ],
              "type": {
                "type": "array",
                "elementType": {
                  "type": "intrinsic",
                  "name": "string"
                }
              },
              "inheritedFrom": {
                "type": "reference",
                "id": 173,
                "name": "GenericClass.values"
              }
            },
            {
              "id": 183,
              "name": "getValue",
              "variant": "declaration",
              "kind": 2048,
              "flags": {},
              "sources": [
                {
                  "fileName": "generic-class.ts",
                  "line": 28,
                  "character": 4,
                  "url": "typedoc://generic-class.ts#L28"
                }
              ],
              "signatures": [
                {
                  "id": 184,
                  "name": "getValue",
                  "variant": "signature",
                  "kind": 4096,
                  "flags": {},
                  "comment": {
                    "summary": [
                      {
                        "kind": "text",
                        "text": "getValue short text."
                      }
                    ],
                    "blockTags": [
                      {
                        "tag": "@returns",
                        "content": [
                          {
                            "kind": "text",
                            "text": "Return value comment."
                          }
                        ]
                      }
                    ]
                  },
                  "sources": [
                    {
                      "fileName": "generic-class.ts",
                      "line": 28,
                      "character": 4,
                      "url": "typedoc://generic-class.ts#L28"
                    }
                  ],
                  "type": {
                    "type": "intrinsic",
                    "name": "string"
                  },
                  "inheritedFrom": {
                    "type": "reference",
                    "id": 175,
                    "name": "GenericClass.getValue"
                  }
                }
              ],
              "inheritedFrom": {
                "type": "reference",
                "id": 174,
                "name": "GenericClass.getValue"
              }
            }
          ],
          "groups": [
            {
              "title": "Constructors",
              "children": [
                178
              ]
            },
            {
              "title": "Properties",
              "children": [
                181,
                182
              ]
            },
            {
              "title": "Methods",
              "children": [
                183
              ]
            }
          ],
          "sources": [
            {
              "fileName": "generic-class.ts",
              "line": 36,
              "character": 13,
              "url": "typedoc://generic-class.ts#L36"
            }
          ],
          "extendedTypes": [
            {
              "type": "reference",
              "id": 167,
              "typeArguments": [
                {
                  "type": "intrinsic",
                  "name": "string"
                }
              ],
              "name": "GenericClass",
              "package": "typedoc"
            }
          ]
        }
      ],
      "groups": [
        {
          "title": "Classes",
          "children": [
            167,
            177
          ]
        }
      ],
      "sources": [
        {
          "fileName": "generic-class.ts",
          "line": 5,
          "character": 0,
          "url": "typedoc://generic-class.ts#L5"
        }
      ]
    },
    {
      "id": 185,
      "name": "getter-setter",
      "variant": "declaration",
      "kind": 2,
      "flags": {},
      "children": [
        {
          "id": 186,
          "name": "GetterSetter",
          "variant": "declaration",
          "kind": 128,
          "flags": {},
          "children": [
            {
              "id": 187,
              "name": "constructor",
              "variant": "declaration",
              "kind": 512,
              "flags": {},
              "signatures": [
                {
                  "id": 188,
                  "name": "new GetterSetter",
                  "variant": "signature",
                  "kind": 16384,
                  "flags": {},
                  "type": {
                    "type": "reference",
                    "id": 186,
                    "name": "GetterSetter",
                    "package": "typedoc"
                  }
                }
              ]
            },
            {
              "id": 189,
              "name": "_name",
              "variant": "declaration",
              "kind": 1024,
              "flags": {
                "isPrivate": true
              },
              "sources": [
                {
                  "fileName": "getter-setter.ts",
                  "line": 2,
                  "character": 12,
                  "url": "typedoc://getter-setter.ts#L2"
                }
              ],
              "type": {
                "type": "intrinsic",
                "name": "string"
              }
            },
            {
              "id": 199,
              "name": "autoAccessor",
              "kind": 262144,
              "kindString": "Accessor",
              "flags": {},
              "comment": {
                "summary": [
                  {
                    "kind": "text",
                    "text": "Accessor comment"
                  }
                ]
              },
              "sources": [
                {
                  "fileName": "getter-setter.ts",
                  "line": 22,
                  "character": 13,
                  "url": "typedoc://getter-setter.ts#L22"
                }
              ]
            },
            {
              "id": 190,
              "name": "name",
              "variant": "declaration",
              "kind": 262144,
              "flags": {},
              "sources": [
                {
                  "fileName": "getter-setter.ts",
                  "line": 4,
                  "character": 8,
                  "url": "typedoc://getter-setter.ts#L4"
                },
                {
                  "fileName": "getter-setter.ts",
                  "line": 7,
                  "character": 8,
                  "url": "typedoc://getter-setter.ts#L7"
                }
              ],
              "getSignature": {
                "id": 191,
                "name": "name",
                "variant": "signature",
                "kind": 524288,
                "flags": {},
                "sources": [
                  {
                    "fileName": "getter-setter.ts",
                    "line": 4,
                    "character": 4,
                    "url": "typedoc://getter-setter.ts#L4"
                  }
                ],
                "type": {
                  "type": "intrinsic",
                  "name": "string"
                }
              },
              "setSignature": {
                "id": 192,
                "name": "name",
                "variant": "signature",
                "kind": 1048576,
                "flags": {},
                "sources": [
                  {
                    "fileName": "getter-setter.ts",
                    "line": 7,
                    "character": 4,
                    "url": "typedoc://getter-setter.ts#L7"
                  }
                ],
                "parameters": [
                  {
                    "id": 193,
                    "name": "value",
                    "variant": "param",
                    "kind": 32768,
                    "flags": {},
                    "type": {
                      "type": "intrinsic",
                      "name": "string"
                    }
                  }
                ],
                "type": {
                  "type": "intrinsic",
                  "name": "void"
                }
              }
            },
            {
              "id": 194,
              "name": "readOnlyName",
              "variant": "declaration",
              "kind": 262144,
              "flags": {},
              "sources": [
                {
                  "fileName": "getter-setter.ts",
                  "line": 11,
                  "character": 8,
                  "url": "typedoc://getter-setter.ts#L11"
                }
              ],
              "getSignature": {
                "id": 195,
                "name": "readOnlyName",
                "variant": "signature",
                "kind": 524288,
                "flags": {},
                "sources": [
                  {
                    "fileName": "getter-setter.ts",
                    "line": 11,
                    "character": 4,
                    "url": "typedoc://getter-setter.ts#L11"
                  }
                ],
                "type": {
                  "type": "intrinsic",
                  "name": "string"
                }
              }
            },
            {
              "id": 196,
              "name": "writeOnlyName",
              "variant": "declaration",
              "kind": 262144,
              "flags": {},
              "sources": [
                {
                  "fileName": "getter-setter.ts",
                  "line": 15,
                  "character": 8,
                  "url": "typedoc://getter-setter.ts#L15"
                }
              ],
              "setSignature": {
                "id": 197,
                "name": "writeOnlyName",
                "variant": "signature",
                "kind": 1048576,
                "flags": {},
                "sources": [
                  {
                    "fileName": "getter-setter.ts",
                    "line": 15,
                    "character": 4,
                    "url": "typedoc://getter-setter.ts#L15"
                  }
                ],
                "parameters": [
                  {
                    "id": 198,
                    "name": "value",
                    "variant": "param",
                    "kind": 32768,
                    "flags": {},
                    "type": {
                      "type": "intrinsic",
                      "name": "string"
                    }
                  }
                ],
                "type": {
                  "type": "intrinsic",
                  "name": "void"
                }
              }
            }
          ],
          "groups": [
            {
              "title": "Constructors",
              "children": [
                187
              ]
            },
            {
              "title": "Properties",
              "children": [
                189
              ]
            },
            {
              "title": "Accessors",
              "children": [
                199,
                190,
                194,
                196
              ]
            }
          ],
          "sources": [
            {
              "fileName": "getter-setter.ts",
              "line": 1,
              "character": 13,
              "url": "typedoc://getter-setter.ts#L1"
            }
          ]
        }
      ],
      "groups": [
        {
          "title": "Classes",
          "children": [
            186
          ]
        }
      ],
      "sources": [
        {
          "fileName": "getter-setter.ts",
          "line": 1,
          "character": 0,
          "url": "typedoc://getter-setter.ts#L1"
        }
      ]
    },
    {
      "id": 200,
      "name": "this",
      "variant": "declaration",
      "kind": 2,
      "flags": {},
      "children": [
        {
          "id": 201,
          "name": "ChainClass",
          "variant": "declaration",
          "kind": 128,
          "flags": {},
          "comment": {
            "summary": [
              {
                "kind": "text",
                "text": "ChainClass comment short text.\n\nChainClass comment text."
              }
            ]
          },
          "children": [
            {
              "id": 202,
              "name": "constructor",
              "variant": "declaration",
              "kind": 512,
              "flags": {},
              "signatures": [
                {
                  "id": 203,
                  "name": "new ChainClass",
                  "variant": "signature",
                  "kind": 16384,
                  "flags": {},
                  "type": {
                    "type": "reference",
<<<<<<< HEAD
                    "id": 200,
                    "name": "ChainClass",
                    "package": "typedoc"
=======
                    "id": 201,
                    "name": "ChainClass"
>>>>>>> 8a3e195d
                  }
                }
              ]
            },
            {
              "id": 204,
              "name": "chain",
              "variant": "declaration",
              "kind": 2048,
              "flags": {
                "isPublic": true
              },
              "sources": [
                {
                  "fileName": "this.ts",
                  "line": 10,
                  "character": 11,
                  "url": "typedoc://this.ts#L10"
                }
              ],
              "signatures": [
                {
                  "id": 205,
                  "name": "chain",
                  "variant": "signature",
                  "kind": 4096,
                  "flags": {},
                  "comment": {
                    "summary": [
                      {
                        "kind": "text",
                        "text": "Chain method that returns this."
                      }
                    ]
                  },
                  "sources": [
                    {
                      "fileName": "this.ts",
                      "line": 10,
                      "character": 4,
                      "url": "typedoc://this.ts#L10"
                    }
                  ],
                  "type": {
                    "type": "reference",
<<<<<<< HEAD
                    "id": 200,
                    "name": "ChainClass",
                    "package": "typedoc"
=======
                    "id": 201,
                    "name": "ChainClass"
>>>>>>> 8a3e195d
                  }
                }
              ]
            }
          ],
          "groups": [
            {
              "title": "Constructors",
              "children": [
                202
              ]
            },
            {
              "title": "Methods",
              "children": [
                204
              ]
            }
          ],
          "sources": [
            {
              "fileName": "this.ts",
              "line": 6,
              "character": 13,
              "url": "typedoc://this.ts#L6"
            }
          ]
        }
      ],
      "groups": [
        {
          "title": "Classes",
          "children": [
            201
          ]
        }
      ],
      "sources": [
        {
          "fileName": "this.ts",
          "line": 6,
          "character": 0,
          "url": "typedoc://this.ts#L6"
        }
      ]
    },
    {
      "id": 206,
      "name": "type-operator",
      "variant": "declaration",
      "kind": 2,
      "flags": {},
      "children": [
        {
          "id": 212,
          "name": "GenericClass",
          "variant": "declaration",
          "kind": 128,
          "flags": {},
          "children": [
            {
              "id": 213,
              "name": "constructor",
              "variant": "declaration",
              "kind": 512,
              "flags": {},
              "signatures": [
                {
                  "id": 214,
                  "name": "new GenericClass",
                  "variant": "signature",
                  "kind": 16384,
                  "flags": {},
                  "typeParameter": [
                    {
                      "id": 215,
                      "name": "T",
                      "variant": "typeParam",
                      "kind": 131072,
                      "flags": {},
                      "type": {
                        "type": "typeOperator",
                        "operator": "keyof",
                        "target": {
                          "type": "reference",
<<<<<<< HEAD
                          "id": 206,
                          "name": "TestClass",
                          "package": "typedoc"
=======
                          "id": 207,
                          "name": "TestClass"
>>>>>>> 8a3e195d
                        }
                      }
                    }
                  ],
                  "type": {
                    "type": "reference",
                    "id": 212,
                    "typeArguments": [
                      {
                        "type": "reference",
<<<<<<< HEAD
=======
                        "id": 215,
>>>>>>> 8a3e195d
                        "name": "T"
                      }
                    ],
                    "name": "GenericClass",
                    "package": "typedoc"
                  }
                }
              ]
            },
            {
              "id": 216,
              "name": "c",
              "variant": "declaration",
              "kind": 1024,
              "flags": {},
              "sources": [
                {
                  "fileName": "type-operator.ts",
                  "line": 14,
                  "character": 4,
                  "url": "typedoc://type-operator.ts#L14"
                }
              ],
              "type": {
                "type": "reference",
<<<<<<< HEAD
=======
                "id": 215,
>>>>>>> 8a3e195d
                "name": "T"
              }
            }
          ],
          "groups": [
            {
              "title": "Constructors",
              "children": [
                213
              ]
            },
            {
              "title": "Properties",
              "children": [
                216
              ]
            }
          ],
          "sources": [
            {
              "fileName": "type-operator.ts",
              "line": 13,
              "character": 13,
              "url": "typedoc://type-operator.ts#L13"
            }
          ],
          "typeParameters": [
            {
              "id": 217,
              "name": "T",
              "variant": "typeParam",
              "kind": 131072,
              "flags": {},
              "type": {
                "type": "typeOperator",
                "operator": "keyof",
                "target": {
                  "type": "reference",
<<<<<<< HEAD
                  "id": 206,
                  "name": "TestClass",
                  "package": "typedoc"
=======
                  "id": 207,
                  "name": "TestClass"
>>>>>>> 8a3e195d
                }
              }
            }
          ]
        },
        {
          "id": 207,
          "name": "TestClass",
          "variant": "declaration",
          "kind": 128,
          "flags": {},
          "comment": {
            "summary": [
              {
                "kind": "text",
                "text": "TestClass comment short text.\n\nTestClass comment text."
              }
            ],
            "blockTags": [
              {
                "tag": "@see",
                "content": [
                  {
                    "kind": "inline-tag",
                    "tag": "@link",
                    "text": "TestClass",
                    "target": 207
                  },
                  {
                    "kind": "text",
                    "text": " @ fixtures"
                  }
                ]
              }
            ]
          },
          "children": [
            {
              "id": 208,
              "name": "constructor",
              "variant": "declaration",
              "kind": 512,
              "flags": {},
              "signatures": [
                {
                  "id": 209,
                  "name": "new TestClass",
                  "variant": "signature",
                  "kind": 16384,
                  "flags": {},
                  "type": {
                    "type": "reference",
<<<<<<< HEAD
                    "id": 206,
                    "name": "TestClass",
                    "package": "typedoc"
=======
                    "id": 207,
                    "name": "TestClass"
>>>>>>> 8a3e195d
                  }
                }
              ]
            },
            {
              "id": 210,
              "name": "a",
              "variant": "declaration",
              "kind": 1024,
              "flags": {},
              "sources": [
                {
                  "fileName": "type-operator.ts",
                  "line": 9,
                  "character": 4,
                  "url": "typedoc://type-operator.ts#L9"
                }
              ],
              "type": {
                "type": "intrinsic",
                "name": "string"
              }
            },
            {
              "id": 211,
              "name": "b",
              "variant": "declaration",
              "kind": 1024,
              "flags": {},
              "sources": [
                {
                  "fileName": "type-operator.ts",
                  "line": 10,
                  "character": 4,
                  "url": "typedoc://type-operator.ts#L10"
                }
              ],
              "type": {
                "type": "intrinsic",
                "name": "number"
              }
            }
          ],
          "groups": [
            {
              "title": "Constructors",
              "children": [
                208
              ]
            },
            {
              "title": "Properties",
              "children": [
                210,
                211
              ]
            }
          ],
          "sources": [
            {
              "fileName": "type-operator.ts",
              "line": 8,
              "character": 13,
              "url": "typedoc://type-operator.ts#L8"
            }
          ]
        }
      ],
      "groups": [
        {
          "title": "Classes",
          "children": [
            212,
            207
          ]
        }
      ],
      "sources": [
        {
          "fileName": "type-operator.ts",
          "line": 8,
          "character": 0,
          "url": "typedoc://type-operator.ts#L8"
        }
      ]
    }
  ],
  "groups": [
    {
      "title": "Modules",
      "children": [
        1,
        21,
        94,
        115,
        161,
        134,
        166,
        185,
        200,
        206
      ]
    }
  ],
  "packageName": "typedoc"
}<|MERGE_RESOLUTION|>--- conflicted
+++ resolved
@@ -4637,8 +4637,8 @@
             {
               "id": 199,
               "name": "autoAccessor",
+              "variant": "declaration",
               "kind": 262144,
-              "kindString": "Accessor",
               "flags": {},
               "comment": {
                 "summary": [
@@ -4898,14 +4898,9 @@
                   "flags": {},
                   "type": {
                     "type": "reference",
-<<<<<<< HEAD
-                    "id": 200,
+                    "id": 201,
                     "name": "ChainClass",
                     "package": "typedoc"
-=======
-                    "id": 201,
-                    "name": "ChainClass"
->>>>>>> 8a3e195d
                   }
                 }
               ]
@@ -4951,14 +4946,9 @@
                   ],
                   "type": {
                     "type": "reference",
-<<<<<<< HEAD
-                    "id": 200,
+                    "id": 201,
                     "name": "ChainClass",
                     "package": "typedoc"
-=======
-                    "id": 201,
-                    "name": "ChainClass"
->>>>>>> 8a3e195d
                   }
                 }
               ]
@@ -5044,14 +5034,9 @@
                         "operator": "keyof",
                         "target": {
                           "type": "reference",
-<<<<<<< HEAD
-                          "id": 206,
+                          "id": 207,
                           "name": "TestClass",
                           "package": "typedoc"
-=======
-                          "id": 207,
-                          "name": "TestClass"
->>>>>>> 8a3e195d
                         }
                       }
                     }
@@ -5062,10 +5047,6 @@
                     "typeArguments": [
                       {
                         "type": "reference",
-<<<<<<< HEAD
-=======
-                        "id": 215,
->>>>>>> 8a3e195d
                         "name": "T"
                       }
                     ],
@@ -5091,10 +5072,6 @@
               ],
               "type": {
                 "type": "reference",
-<<<<<<< HEAD
-=======
-                "id": 215,
->>>>>>> 8a3e195d
                 "name": "T"
               }
             }
@@ -5133,14 +5110,9 @@
                 "operator": "keyof",
                 "target": {
                   "type": "reference",
-<<<<<<< HEAD
-                  "id": 206,
+                  "id": 207,
                   "name": "TestClass",
                   "package": "typedoc"
-=======
-                  "id": 207,
-                  "name": "TestClass"
->>>>>>> 8a3e195d
                 }
               }
             }
@@ -5193,14 +5165,9 @@
                   "flags": {},
                   "type": {
                     "type": "reference",
-<<<<<<< HEAD
-                    "id": 206,
+                    "id": 207,
                     "name": "TestClass",
                     "package": "typedoc"
-=======
-                    "id": 207,
-                    "name": "TestClass"
->>>>>>> 8a3e195d
                   }
                 }
               ]
