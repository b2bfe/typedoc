--- conflicted
+++ resolved
@@ -537,14 +537,9 @@
                   "flags": {},
                   "type": {
                     "type": "reference",
-<<<<<<< HEAD
-                    "id": 85,
+                    "id": 86,
                     "name": "Abstract",
                     "package": "typedoc"
-=======
-                    "id": 86,
-                    "name": "Abstract"
->>>>>>> 2e8af773
                   }
                 }
               ]
@@ -625,14 +620,9 @@
                   "flags": {},
                   "type": {
                     "type": "reference",
-<<<<<<< HEAD
-                    "id": 74,
+                    "id": 75,
                     "name": "ComputedNames",
                     "package": "typedoc"
-=======
-                    "id": 75,
-                    "name": "ComputedNames"
->>>>>>> 2e8af773
                   }
                 }
               ]
@@ -768,14 +758,9 @@
                   "flags": {},
                   "type": {
                     "type": "reference",
-<<<<<<< HEAD
-                    "id": 62,
+                    "id": 63,
                     "name": "TestAbstractClass",
                     "package": "typedoc"
-=======
-                    "id": 63,
-                    "name": "TestAbstractClass"
->>>>>>> 2e8af773
                   }
                 }
               ]
@@ -891,14 +876,9 @@
                   "flags": {},
                   "type": {
                     "type": "reference",
-<<<<<<< HEAD
-                    "id": 68,
+                    "id": 69,
                     "name": "TestAbstractClassImplementation",
                     "package": "typedoc"
-=======
-                    "id": 69,
-                    "name": "TestAbstractClassImplementation"
->>>>>>> 2e8af773
                   },
                   "inheritedFrom": {
                     "type": "reference",
@@ -1009,14 +989,9 @@
           "extendedTypes": [
             {
               "type": "reference",
-<<<<<<< HEAD
-              "id": 62,
+              "id": 63,
               "name": "TestAbstractClass",
               "package": "typedoc"
-=======
-              "id": 63,
-              "name": "TestAbstractClass"
->>>>>>> 2e8af773
             }
           ]
         },
@@ -1598,8 +1573,8 @@
             {
               "id": 52,
               "name": "p2",
+              "variant": "declaration",
               "kind": 1024,
-              "kindString": "Property",
               "flags": {
                 "isPrivate": true
               },
@@ -2034,14 +2009,9 @@
                   "flags": {},
                   "type": {
                     "type": "reference",
-<<<<<<< HEAD
-                    "id": 81,
+                    "id": 82,
                     "name": "Ts38PrivateFields",
                     "package": "typedoc"
-=======
-                    "id": 82,
-                    "name": "Ts38PrivateFields"
->>>>>>> 2e8af773
                   }
                 }
               ]
@@ -2141,14 +2111,9 @@
                   },
                   "type": {
                     "type": "reference",
-<<<<<<< HEAD
-                    "id": 85,
+                    "id": 86,
                     "name": "Abstract",
                     "package": "typedoc"
-=======
-                    "id": 86,
-                    "name": "Abstract"
->>>>>>> 2e8af773
                   }
                 }
               ]
@@ -2295,14 +2260,9 @@
                   ],
                   "type": {
                     "type": "reference",
-<<<<<<< HEAD
-                    "id": 94,
+                    "id": 95,
                     "name": "Vector2",
                     "package": "typedoc"
-=======
-                    "id": 95,
-                    "name": "Vector2"
->>>>>>> 2e8af773
                   }
                 }
               ]
@@ -2519,14 +2479,9 @@
                   ],
                   "type": {
                     "type": "reference",
-<<<<<<< HEAD
-                    "id": 103,
+                    "id": 104,
                     "name": "Vector3",
                     "package": "typedoc"
-=======
-                    "id": 104,
-                    "name": "Vector3"
->>>>>>> 2e8af773
                   },
                   "overwrites": {
                     "type": "reference",
@@ -2669,14 +2624,9 @@
           "extendedTypes": [
             {
               "type": "reference",
-<<<<<<< HEAD
-              "id": 94,
+              "id": 95,
               "name": "Vector2",
               "package": "typedoc"
-=======
-              "id": 95,
-              "name": "Vector2"
->>>>>>> 2e8af773
             }
           ]
         }
@@ -2736,14 +2686,9 @@
                   "flags": {},
                   "type": {
                     "type": "reference",
-<<<<<<< HEAD
-                    "id": 128,
+                    "id": 129,
                     "name": "DecoratedClass",
                     "package": "typedoc"
-=======
-                    "id": 129,
-                    "name": "DecoratedClass"
->>>>>>> 2e8af773
                   }
                 }
               ]
@@ -3118,14 +3063,9 @@
                   "flags": {},
                   "type": {
                     "type": "reference",
-<<<<<<< HEAD
-                    "id": 161,
+                    "id": 162,
                     "name": "EventDispatcher",
                     "package": "typedoc"
-=======
-                    "id": 162,
-                    "name": "EventDispatcher"
->>>>>>> 2e8af773
                   }
                 }
               ]
@@ -3779,11 +3719,7 @@
                       },
                       "type": {
                         "type": "reference",
-<<<<<<< HEAD
                         "id": -1,
-=======
-                        "id": 170,
->>>>>>> 2e8af773
                         "name": "T"
                       }
                     }
@@ -3794,11 +3730,7 @@
                     "typeArguments": [
                       {
                         "type": "reference",
-<<<<<<< HEAD
                         "id": -1,
-=======
-                        "id": 170,
->>>>>>> 2e8af773
                         "name": "T"
                       }
                     ],
@@ -3834,11 +3766,7 @@
               ],
               "type": {
                 "type": "reference",
-<<<<<<< HEAD
                 "id": -1,
-=======
-                "id": 170,
->>>>>>> 2e8af773
                 "name": "T"
               }
             },
@@ -3870,11 +3798,7 @@
                 "type": "array",
                 "elementType": {
                   "type": "reference",
-<<<<<<< HEAD
                   "id": -1,
-=======
-                  "id": 170,
->>>>>>> 2e8af773
                   "name": "T"
                 }
               }
@@ -3921,11 +3845,7 @@
                   },
                   "type": {
                     "type": "reference",
-<<<<<<< HEAD
                     "id": -1,
-=======
-                    "id": 170,
->>>>>>> 2e8af773
                     "name": "T"
                   }
                 }
@@ -4053,14 +3973,9 @@
                   ],
                   "type": {
                     "type": "reference",
-<<<<<<< HEAD
-                    "id": 176,
+                    "id": 177,
                     "name": "NonGenericClass",
                     "package": "typedoc"
-=======
-                    "id": 177,
-                    "name": "NonGenericClass"
->>>>>>> 2e8af773
                   },
                   "inheritedFrom": {
                     "type": "reference",
@@ -4296,14 +4211,9 @@
                   "flags": {},
                   "type": {
                     "type": "reference",
-<<<<<<< HEAD
-                    "id": 185,
+                    "id": 186,
                     "name": "GetterSetter",
                     "package": "typedoc"
-=======
-                    "id": 186,
-                    "name": "GetterSetter"
->>>>>>> 2e8af773
                   }
                 }
               ]
@@ -4537,14 +4447,9 @@
                   "flags": {},
                   "type": {
                     "type": "reference",
-<<<<<<< HEAD
-                    "id": 199,
+                    "id": 200,
                     "name": "ChainClass",
                     "package": "typedoc"
-=======
-                    "id": 200,
-                    "name": "ChainClass"
->>>>>>> 2e8af773
                   }
                 }
               ]
@@ -4582,14 +4487,9 @@
                   },
                   "type": {
                     "type": "reference",
-<<<<<<< HEAD
-                    "id": 199,
+                    "id": 200,
                     "name": "ChainClass",
                     "package": "typedoc"
-=======
-                    "id": 200,
-                    "name": "ChainClass"
->>>>>>> 2e8af773
                   }
                 }
               ]
@@ -4675,14 +4575,9 @@
                         "operator": "keyof",
                         "target": {
                           "type": "reference",
-<<<<<<< HEAD
-                          "id": 205,
+                          "id": 206,
                           "name": "TestClass",
                           "package": "typedoc"
-=======
-                          "id": 206,
-                          "name": "TestClass"
->>>>>>> 2e8af773
                         }
                       }
                     }
@@ -4693,11 +4588,7 @@
                     "typeArguments": [
                       {
                         "type": "reference",
-<<<<<<< HEAD
                         "id": -1,
-=======
-                        "id": 214,
->>>>>>> 2e8af773
                         "name": "T"
                       }
                     ],
@@ -4723,11 +4614,7 @@
               ],
               "type": {
                 "type": "reference",
-<<<<<<< HEAD
                 "id": -1,
-=======
-                "id": 214,
->>>>>>> 2e8af773
                 "name": "T"
               }
             }
@@ -4766,14 +4653,9 @@
                 "operator": "keyof",
                 "target": {
                   "type": "reference",
-<<<<<<< HEAD
-                  "id": 205,
+                  "id": 206,
                   "name": "TestClass",
                   "package": "typedoc"
-=======
-                  "id": 206,
-                  "name": "TestClass"
->>>>>>> 2e8af773
                 }
               }
             }
@@ -4826,14 +4708,9 @@
                   "flags": {},
                   "type": {
                     "type": "reference",
-<<<<<<< HEAD
-                    "id": 205,
+                    "id": 206,
                     "name": "TestClass",
                     "package": "typedoc"
-=======
-                    "id": 206,
-                    "name": "TestClass"
->>>>>>> 2e8af773
                   }
                 }
               ]
