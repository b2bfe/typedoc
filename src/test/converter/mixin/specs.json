--- conflicted
+++ resolved
@@ -1708,12 +1708,7 @@
       ]
     },
     {
-<<<<<<< HEAD
-      "title": "Type aliases",
-=======
       "title": "Type Aliases",
-      "kind": 4194304,
->>>>>>> a4945d39
       "children": [
         6,
         1,
