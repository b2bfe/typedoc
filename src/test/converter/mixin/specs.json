--- conflicted
+++ resolved
@@ -150,14 +150,9 @@
               "flags": {},
               "type": {
                 "type": "reference",
-<<<<<<< HEAD
-                "id": 58,
+                "id": 64,
                 "name": "SomeClassWithMixin",
                 "package": "typedoc"
-=======
-                "id": 64,
-                "name": "SomeClassWithMixin"
->>>>>>> 2e8af773
               },
               "inheritedFrom": {
                 "type": "reference",
@@ -365,14 +360,9 @@
                     "type": "array",
                     "elementType": {
                       "type": "reference",
-<<<<<<< HEAD
-                      "id": 25,
+                      "id": 27,
                       "name": "Mixin1Type",
                       "package": "typedoc"
-=======
-                      "id": 27,
-                      "name": "Mixin1Type"
->>>>>>> 2e8af773
                     }
                   }
                 }
@@ -381,14 +371,9 @@
                 "type": "array",
                 "elementType": {
                   "type": "reference",
-<<<<<<< HEAD
-                  "id": 25,
+                  "id": 27,
                   "name": "Mixin1Type",
                   "package": "typedoc"
-=======
-                  "id": 27,
-                  "name": "Mixin1Type"
->>>>>>> 2e8af773
                 }
               },
               "inheritedFrom": {
@@ -434,27 +419,17 @@
                   "flags": {},
                   "type": {
                     "type": "reference",
-<<<<<<< HEAD
-                    "id": 39,
+                    "id": 43,
                     "name": "Mixin2Type",
                     "package": "typedoc"
-=======
-                    "id": 43,
-                    "name": "Mixin2Type"
->>>>>>> 2e8af773
                   }
                 }
               ],
               "type": {
                 "type": "reference",
-<<<<<<< HEAD
-                "id": 39,
+                "id": 43,
                 "name": "Mixin2Type",
                 "package": "typedoc"
-=======
-                "id": 43,
-                "name": "Mixin2Type"
->>>>>>> 2e8af773
               },
               "inheritedFrom": {
                 "type": "reference",
@@ -564,15 +539,15 @@
                           {
                             "id": 67,
                             "name": "new SomeClassWithMixin",
+                            "variant": "signature",
                             "kind": 16384,
-                            "kindString": "Constructor signature",
                             "flags": {},
                             "parameters": [
                               {
                                 "id": 68,
                                 "name": "input",
+                                "variant": "param",
                                 "kind": 32768,
-                                "kindString": "Parameter",
                                 "flags": {
                                   "isRest": true
                                 },
@@ -594,11 +569,13 @@
                                   "queryType": {
                                     "type": "reference",
                                     "id": 13,
-                                    "name": "Base"
+                                    "name": "Base",
+                                    "package": "typedoc"
                                   }
                                 }
                               ],
-                              "name": "Mixin1Class"
+                              "name": "Mixin1Class",
+                              "package": "typedoc"
                             }
                           }
                         ]
@@ -795,14 +772,9 @@
                     "type": "array",
                     "elementType": {
                       "type": "reference",
-<<<<<<< HEAD
-                      "id": 25,
+                      "id": 27,
                       "name": "Mixin1Type",
                       "package": "typedoc"
-=======
-                      "id": 27,
-                      "name": "Mixin1Type"
->>>>>>> 2e8af773
                     }
                   }
                 }
@@ -811,14 +783,9 @@
                 "type": "array",
                 "elementType": {
                   "type": "reference",
-<<<<<<< HEAD
-                  "id": 25,
+                  "id": 27,
                   "name": "Mixin1Type",
                   "package": "typedoc"
-=======
-                  "id": 27,
-                  "name": "Mixin1Type"
->>>>>>> 2e8af773
                 }
               },
               "inheritedFrom": {
@@ -1039,14 +1006,9 @@
                     "type": "array",
                     "elementType": {
                       "type": "reference",
-<<<<<<< HEAD
-                      "id": 25,
+                      "id": 27,
                       "name": "Mixin1Type",
                       "package": "typedoc"
-=======
-                      "id": 27,
-                      "name": "Mixin1Type"
->>>>>>> 2e8af773
                     }
                   }
                 }
@@ -1055,14 +1017,9 @@
                 "type": "array",
                 "elementType": {
                   "type": "reference",
-<<<<<<< HEAD
-                  "id": 25,
+                  "id": 27,
                   "name": "Mixin1Type",
                   "package": "typedoc"
-=======
-                  "id": 27,
-                  "name": "Mixin1Type"
->>>>>>> 2e8af773
                 }
               },
               "inheritedFrom": {
@@ -1108,27 +1065,17 @@
                   "flags": {},
                   "type": {
                     "type": "reference",
-<<<<<<< HEAD
-                    "id": 39,
+                    "id": 43,
                     "name": "Mixin2Type",
                     "package": "typedoc"
-=======
-                    "id": 43,
-                    "name": "Mixin2Type"
->>>>>>> 2e8af773
                   }
                 }
               ],
               "type": {
                 "type": "reference",
-<<<<<<< HEAD
-                "id": 39,
+                "id": 43,
                 "name": "Mixin2Type",
                 "package": "typedoc"
-=======
-                "id": 43,
-                "name": "Mixin2Type"
->>>>>>> 2e8af773
               },
               "inheritedFrom": {
                 "type": "reference",
@@ -1179,14 +1126,9 @@
               "type": "query",
               "queryType": {
                 "type": "reference",
-<<<<<<< HEAD
-                "id": 33,
+                "id": 35,
                 "name": "Mixin2",
                 "package": "typedoc"
-=======
-                "id": 35,
-                "name": "Mixin2"
->>>>>>> 2e8af773
               }
             }
           ],
@@ -1472,14 +1414,9 @@
             "type": "query",
             "queryType": {
               "type": "reference",
-<<<<<<< HEAD
-              "id": 51,
+              "id": 55,
               "name": "Mixin3",
               "package": "typedoc"
-=======
-              "id": 55,
-              "name": "Mixin3"
->>>>>>> 2e8af773
             }
           }
         ],
@@ -1605,15 +1542,15 @@
                     {
                       "id": 25,
                       "name": "new Mixin1Func",
+                      "variant": "signature",
                       "kind": 16384,
-                      "kindString": "Constructor signature",
                       "flags": {},
                       "parameters": [
                         {
                           "id": 26,
                           "name": "input",
+                          "variant": "param",
                           "kind": 32768,
-                          "kindString": "Parameter",
                           "flags": {
                             "isRest": true
                           },
@@ -1632,11 +1569,12 @@
                         "typeArguments": [
                           {
                             "type": "reference",
-                            "id": 21,
+                            "id": -1,
                             "name": "T"
                           }
                         ],
-                        "name": "Mixin1Class"
+                        "name": "Mixin1Class",
+                        "package": "typedoc"
                       }
                     }
                   ]
@@ -1697,14 +1635,9 @@
                     "types": [
                       {
                         "type": "reference",
-<<<<<<< HEAD
-                        "id": 25,
+                        "id": 27,
                         "name": "Mixin1Type",
                         "package": "typedoc"
-=======
-                        "id": 27,
-                        "name": "Mixin1Type"
->>>>>>> 2e8af773
                       },
                       {
                         "type": "reference",
@@ -1729,11 +1662,7 @@
               "flags": {},
               "type": {
                 "type": "reference",
-<<<<<<< HEAD
                 "id": -1,
-=======
-                "id": 37,
->>>>>>> 2e8af773
                 "name": "T"
               }
             }
@@ -1790,15 +1719,15 @@
                     {
                       "id": 41,
                       "name": "new Mixin2",
+                      "variant": "signature",
                       "kind": 16384,
-                      "kindString": "Constructor signature",
                       "flags": {},
                       "parameters": [
                         {
                           "id": 42,
                           "name": "input",
+                          "variant": "param",
                           "kind": 32768,
-                          "kindString": "Parameter",
                           "flags": {
                             "isRest": true
                           },
@@ -1817,11 +1746,12 @@
                         "typeArguments": [
                           {
                             "type": "reference",
-                            "id": 37,
+                            "id": -1,
                             "name": "T"
                           }
                         ],
-                        "name": "Mixin2"
+                        "name": "Mixin2",
+                        "package": "typedoc"
                       }
                     }
                   ]
@@ -1829,11 +1759,7 @@
               },
               {
                 "type": "reference",
-<<<<<<< HEAD
                 "id": -1,
-=======
-                "id": 37,
->>>>>>> 2e8af773
                 "name": "T"
               }
             ]
@@ -1906,11 +1832,7 @@
               "flags": {},
               "type": {
                 "type": "reference",
-<<<<<<< HEAD
                 "id": -1,
-=======
-                "id": 57,
->>>>>>> 2e8af773
                 "name": "T"
               }
             }
@@ -1967,15 +1889,15 @@
                     {
                       "id": 61,
                       "name": "new Mixin3",
+                      "variant": "signature",
                       "kind": 16384,
-                      "kindString": "Constructor signature",
                       "flags": {},
                       "parameters": [
                         {
                           "id": 62,
                           "name": "input",
+                          "variant": "param",
                           "kind": 32768,
-                          "kindString": "Parameter",
                           "flags": {
                             "isRest": true
                           },
@@ -1994,11 +1916,12 @@
                         "typeArguments": [
                           {
                             "type": "reference",
-                            "id": 57,
+                            "id": -1,
                             "name": "T"
                           }
                         ],
-                        "name": "Mixin3"
+                        "name": "Mixin3",
+                        "package": "typedoc"
                       }
                     }
                   ]
@@ -2006,11 +1929,7 @@
               },
               {
                 "type": "reference",
-<<<<<<< HEAD
                 "id": -1,
-=======
-                "id": 57,
->>>>>>> 2e8af773
                 "name": "T"
               }
             ]
