--- conflicted
+++ resolved
@@ -316,22 +316,23 @@
 
     gh1745(project) {
         const Foo = query(project, "Foo");
-        ok(Foo.type instanceof ReflectionType);
-
-        const group = project.groups?.find((g) => g.title === "Type aliases");
-        ok(group);
+        ok(Foo.type instanceof ReflectionType, "invalid type");
+
+        const group = project.groups?.find((g) => g.title === "Type Aliases");
+        ok(group, "missing group");
         const cat = group.categories?.find(
             (cat) => cat.title === "My category"
         );
-        ok(cat);
-
-        ok(cat.children.includes(Foo));
-        ok(!Foo.comment?.getTag("@category"));
-        ok(!Foo.type.declaration.comment?.getTag("@category"));
+        ok(cat, "missing cat");
+
+        ok(cat.children.includes(Foo), "not included in cat");
+        ok(!Foo.comment?.getTag("@category"), "has cat tag");
+        ok(!Foo.type.declaration.comment?.getTag("@category"), "has cat tag 2");
         ok(
             !Foo.type.declaration.signatures?.some((s) =>
                 s.comment?.getTag("@category")
-            )
+            ),
+            "has cat tag 3"
         );
     },
 
@@ -484,7 +485,6 @@
         logger.expectNoOtherMessages();
     },
 
-<<<<<<< HEAD
     gh1913(project) {
         const fn = query(project, "fn");
 
@@ -504,11 +504,11 @@
             ref.getSignature?.comment,
             new Comment([{ kind: "text", text: "Base" }])
         );
-=======
+    },
+
     gh1942(project) {
         equal(query(project, "Foo.A").type, new LiteralType(0));
         equal(query(project, "Foo.B").type, new IntrinsicType("number"));
         equal(query(project, "Bar.C").type, new LiteralType("C"));
->>>>>>> a4945d39
     },
 };