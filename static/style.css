--- conflicted
+++ resolved
@@ -16,6 +16,7 @@
     --light-color-ts-private: #707070;
     --light-color-ts-variable: #4d68ff;
     --light-external-icon: url("data:image/svg+xml;utf8,<svg xmlns='http://www.w3.org/2000/svg' viewBox='0 0 100 100' width='10' height='10'><path fill-opacity='0' stroke='%23000' stroke-width='10' d='m43,35H5v60h60V57M45,5v10l10,10-30,30 20,20 30-30 10,10h10V5z'/></svg>");
+    --light-color-scheme: light;
 
     /* Dark */
     --dark-color-background: #1a1c1e;
@@ -34,8 +35,7 @@
     --dark-color-ts-private: #e2e2e2;
     --dark-color-ts-variable: #4d68ff;
     --dark-external-icon: url("data:image/svg+xml;utf8,<svg xmlns='http://www.w3.org/2000/svg' viewBox='0 0 100 100' width='10' height='10'><path fill-opacity='0' stroke='%23fff' stroke-width='10' d='m43,35H5v60h60V57M45,5v10l10,10-30,30 20,20 30-30 10,10h10V5z'/></svg>");
-
-    color-scheme: light dark;
+    --dark-color-scheme: dark;
 }
 
 @media (prefers-color-scheme: light) {
@@ -56,7 +56,7 @@
         --color-ts-private: var(--light-color-ts-private);
         --color-ts-variable: var(--light-color-ts-variable);
         --external-icon: var(--light-external-icon);
-        --color-scheme: light;
+        --color-scheme: var(--light-color-scheme);
     }
 }
 
@@ -78,7 +78,7 @@
         --color-ts-private: var(--dark-color-ts-private);
         --color-ts-variable: var(--dark-color-ts-variable);
         --external-icon: var(--dark-external-icon);
-        --color-scheme: dark;
+        --color-scheme: var(--dark-color-scheme);
     }
 }
 
@@ -107,12 +107,7 @@
     --color-ts-private: var(--light-color-ts-private);
     --color-ts-variable: var(--light-color-ts-variable);
     --external-icon: var(--light-external-icon);
-<<<<<<< HEAD
-
-    color-scheme: light;
-=======
-    --color-scheme: light;
->>>>>>> 56a5b3c1
+    --color-scheme: var(--light-color-scheme);
 }
 
 :root[data-theme="dark"] {
@@ -132,9 +127,7 @@
     --color-ts-private: var(--dark-color-ts-private);
     --color-ts-variable: var(--dark-color-ts-variable);
     --external-icon: var(--dark-external-icon);
-<<<<<<< HEAD
-
-    color-scheme: dark;
+    --color-scheme: var(--dark-color-scheme);
 }
 
 h1,
@@ -144,9 +137,7 @@
 h5,
 h6 {
     line-height: 1.2;
-=======
-    --color-scheme: dark;
->>>>>>> 56a5b3c1
+
 }
 
 h1 {
